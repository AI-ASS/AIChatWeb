import { useEffect, useState } from "react";
import { showToast } from "./components/ui-lib";
import Locale from "./locales";

export function trimTopic(topic: string) {
  return topic.replace(/[，。！？”“"、,.!?]*$/, "");
}

export async function copyToClipboard(text: string) {
  try {
    if (window.__TAURI__) {
      window.__TAURI__.writeText(text);
    } else {
      await navigator.clipboard.writeText(text);
    }

    showToast(Locale.Copy.Success);
  } catch (error) {
    const textArea = document.createElement("textarea");
    textArea.value = text;
    document.body.appendChild(textArea);
    textArea.focus();
    textArea.select();
    try {
      document.execCommand("copy");
      showToast(Locale.Copy.Success);
    } catch (error) {
      showToast(Locale.Copy.Failed);
    }
    document.body.removeChild(textArea);
  }
}

export async function downloadAs(text: string, filename: string) {
  if (window.__TAURI__) {
    const result = await window.__TAURI__.dialog.save({
      defaultPath: `${filename}`,
      filters: [
        {
          name: `${filename.split('.').pop()} files`,
          extensions: [`${filename.split('.').pop()}`],
        },
        {
          name: "All Files",
          extensions: ["*"],
        },
      ],
    });

    if (result !== null) {
      try {
        await window.__TAURI__.fs.writeBinaryFile(
          result,
          new Uint8Array([...text].map((c) => c.charCodeAt(0)))
        );
        showToast(Locale.Download.Success);
      } catch (error) {
        showToast(Locale.Download.Failed);
      }
    } else {
      showToast(Locale.Download.Failed);
    }
  } else {
    const element = document.createElement("a");
    element.setAttribute(
      "href",
      "data:text/plain;charset=utf-8," + encodeURIComponent(text),
    );
  element.setAttribute("download", filename);

  element.style.display = "none";
  document.body.appendChild(element);

  element.click();

  document.body.removeChild(element);
}
}
export function readFromFile() {
  return new Promise<string>((res, rej) => {
    const fileInput = document.createElement("input");
    fileInput.type = "file";
    fileInput.accept = "application/json";

    fileInput.onchange = (event: any) => {
      const file = event.target.files[0];
      const fileReader = new FileReader();
      fileReader.onload = (e: any) => {
        res(e.target.result);
      };
      fileReader.onerror = (e) => rej(e);
      fileReader.readAsText(file);
    };

    fileInput.click();
  });
}

export function isIOS() {
  const userAgent = navigator.userAgent.toLowerCase();
  return /iphone|ipad|ipod/.test(userAgent);
}

export function useWindowSize() {
  const [size, setSize] = useState({
    width: window.innerWidth,
    height: window.innerHeight,
  });

  useEffect(() => {
    const onResize = () => {
      setSize({
        width: window.innerWidth,
        height: window.innerHeight,
      });
    };

    window.addEventListener("resize", onResize);

    return () => {
      window.removeEventListener("resize", onResize);
    };
  }, []);

  return size;
}

export const MOBILE_MAX_WIDTH = 600;
export function useMobileScreen() {
  const { width } = useWindowSize();

  return width <= MOBILE_MAX_WIDTH;
}

export function isFirefox() {
  return (
    typeof navigator !== "undefined" && /firefox/i.test(navigator.userAgent)
  );
}

export function isMobile() {
  return /Mobi|Android|iPhone/i.test(navigator.userAgent);
}

export function selectOrCopy(el: HTMLElement, content: string) {
  const currentSelection = window.getSelection();

  if (currentSelection?.type === "Range") {
    return false;
  }

  copyToClipboard(content);

  return true;
}

function getDomContentWidth(dom: HTMLElement) {
  const style = window.getComputedStyle(dom);
  const paddingWidth =
    parseFloat(style.paddingLeft) + parseFloat(style.paddingRight);
  const width = dom.clientWidth - paddingWidth;
  return width;
}

function getOrCreateMeasureDom(id: string, init?: (dom: HTMLElement) => void) {
  let dom = document.getElementById(id);

  if (!dom) {
    dom = document.createElement("span");
    dom.style.position = "absolute";
    dom.style.wordBreak = "break-word";
    dom.style.fontSize = "14px";
    dom.style.transform = "translateY(-200vh)";
    dom.style.pointerEvents = "none";
    dom.style.opacity = "0";
    dom.id = id;
    document.body.appendChild(dom);
    init?.(dom);
  }

  return dom!;
}

export function autoGrowTextArea(dom: HTMLTextAreaElement) {
  const measureDom = getOrCreateMeasureDom("__measure");
  const singleLineDom = getOrCreateMeasureDom("__single_measure", (dom) => {
    dom.innerText = "TEXT_FOR_MEASURE";
  });

  const width = getDomContentWidth(dom);
  measureDom.style.width = width + "px";
  measureDom.innerText = dom.value !== "" ? dom.value : "1";
  measureDom.style.fontSize = dom.style.fontSize;
  const endWithEmptyLine = dom.value.endsWith("\n");
  const height = parseFloat(window.getComputedStyle(measureDom).height);
  const singleLineHeight = parseFloat(
    window.getComputedStyle(singleLineDom).height,
  );

  const rows =
    Math.round(height / singleLineHeight) + (endWithEmptyLine ? 1 : 0);

  return rows;
}

export function getCSSVar(varName: string) {
  return getComputedStyle(document.body).getPropertyValue(varName).trim();
}

<<<<<<< HEAD
export function toYYYYMMDD_HHMMSS(date: Date): string {
  const year = date.getFullYear();
  const month = String(date.getMonth() + 1).padStart(2, "0");
  const day = String(date.getDate()).padStart(2, "0");
  const hours = String(date.getHours()).padStart(2, "0");
  const minutes = String(date.getMinutes()).padStart(2, "0");
  const seconds = String(date.getSeconds()).padStart(2, "0");

  return `${year}-${month}-${day} ${hours}:${minutes}:${seconds}`;
}

// 将字符串转换为时间
export function fromYYYYMMDD_HHMMSS(dateString: string): Date {
  const parts = dateString.split(/[- :]/);
  const year = parseInt(parts[0], 10);
  const month = parseInt(parts[1], 10) - 1;
  const day = parseInt(parts[2], 10);
  const hours = parseInt(parts[3], 10);
  const minutes = parseInt(parts[4], 10);
  const seconds = parseInt(parts[5], 10);

  return new Date(year, month, day, hours, minutes, seconds);
}

export function getSecondsDiff(date1: Date, date2: Date) {
  const diff = Math.abs(date1.getTime() - date2.getTime());
  return Math.floor(diff / 1000);
=======
/**
 * Detects Macintosh
 */
export function isMacOS(): boolean {
  if (typeof window !== "undefined") {
    let userAgent = window.navigator.userAgent.toLocaleLowerCase();
    const macintosh = /iphone|ipad|ipod|macintosh/.test(userAgent)
    return !!macintosh
  }
  return false
>>>>>>> f21f9221
}<|MERGE_RESOLUTION|>--- conflicted
+++ resolved
@@ -37,8 +37,8 @@
       defaultPath: `${filename}`,
       filters: [
         {
-          name: `${filename.split('.').pop()} files`,
-          extensions: [`${filename.split('.').pop()}`],
+          name: `${filename.split(".").pop()} files`,
+          extensions: [`${filename.split(".").pop()}`],
         },
         {
           name: "All Files",
@@ -51,7 +51,7 @@
       try {
         await window.__TAURI__.fs.writeBinaryFile(
           result,
-          new Uint8Array([...text].map((c) => c.charCodeAt(0)))
+          new Uint8Array([...text].map((c) => c.charCodeAt(0))),
         );
         showToast(Locale.Download.Success);
       } catch (error) {
@@ -66,15 +66,15 @@
       "href",
       "data:text/plain;charset=utf-8," + encodeURIComponent(text),
     );
-  element.setAttribute("download", filename);
-
-  element.style.display = "none";
-  document.body.appendChild(element);
-
-  element.click();
-
-  document.body.removeChild(element);
-}
+    element.setAttribute("download", filename);
+
+    element.style.display = "none";
+    document.body.appendChild(element);
+
+    element.click();
+
+    document.body.removeChild(element);
+  }
 }
 export function readFromFile() {
   return new Promise<string>((res, rej) => {
@@ -207,7 +207,18 @@
   return getComputedStyle(document.body).getPropertyValue(varName).trim();
 }
 
-<<<<<<< HEAD
+/**
+ * Detects Macintosh
+ */
+export function isMacOS(): boolean {
+  if (typeof window !== "undefined") {
+    let userAgent = window.navigator.userAgent.toLocaleLowerCase();
+    const macintosh = /iphone|ipad|ipod|macintosh/.test(userAgent);
+    return !!macintosh;
+  }
+  return false;
+}
+
 export function toYYYYMMDD_HHMMSS(date: Date): string {
   const year = date.getFullYear();
   const month = String(date.getMonth() + 1).padStart(2, "0");
@@ -235,16 +246,4 @@
 export function getSecondsDiff(date1: Date, date2: Date) {
   const diff = Math.abs(date1.getTime() - date2.getTime());
   return Math.floor(diff / 1000);
-=======
-/**
- * Detects Macintosh
- */
-export function isMacOS(): boolean {
-  if (typeof window !== "undefined") {
-    let userAgent = window.navigator.userAgent.toLocaleLowerCase();
-    const macintosh = /iphone|ipad|ipod|macintosh/.test(userAgent)
-    return !!macintosh
-  }
-  return false
->>>>>>> f21f9221
 }