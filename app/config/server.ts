--- conflicted
+++ resolved
@@ -50,9 +50,6 @@
     );
   }
 
-<<<<<<< HEAD
-  // console.log('process.env.OPENAI_API_KEY', process.env.OPENAI_API_KEY)
-=======
   const disableGPT4 = !!process.env.DISABLE_GPT4;
   let customModels = process.env.CUSTOM_MODELS ?? "";
 
@@ -65,7 +62,7 @@
 
   const isAzure = !!process.env.AZURE_URL;
 
->>>>>>> 2bfb3628
+  // console.log('process.env.OPENAI_API_KEY', process.env.OPENAI_API_KEY)
   return {
     baseUrl: process.env.BASE_URL,
     apiKey: process.env.OPENAI_API_KEY,
