--- conflicted
+++ resolved
@@ -8,9 +8,8 @@
 
 const ALLOWD_PATH = new Set(Object.values(OpenaiPath));
 
-<<<<<<< HEAD
 import { handle as langchainHandle } from "./langchain";
-=======
+
 function getModels(remoteModelRes: OpenAIListModelResponse) {
   const config = getServerSideConfig();
 
@@ -22,7 +21,6 @@
 
   return remoteModelRes;
 }
->>>>>>> f21f9221
 
 async function handle(
   req: NextRequest,
@@ -34,7 +32,7 @@
     return NextResponse.json({ body: "OK" }, { status: 200 });
   }
 
-  // const subpath = params.path.join("/");
+  const subpath = params.path.join("/");
 
   // if (!ALLOWD_PATH.has(subpath)) {
   //   console.log("[OpenAI Route] forbidden path ", subpath);
@@ -57,7 +55,6 @@
   // }
 
   try {
-<<<<<<< HEAD
     const reqBody = await req.json();
     if (
       reqBody.plugins &&
@@ -66,22 +63,19 @@
     ) {
       return await langchainHandle(req, reqBody);
     } else {
-      return await requestOpenai(req, reqBody);
+      const response = await requestOpenai(req, reqBody);
+
+      // list models
+      if (subpath === OpenaiPath.ListModelPath && response.status === 200) {
+        const resJson = (await response.json()) as OpenAIListModelResponse;
+        const availableModels = getModels(resJson);
+        return NextResponse.json(availableModels, {
+          status: response.status,
+        });
+      }
+
+      return response;
     }
-=======
-    const response = await requestOpenai(req);
-
-    // list models
-    if (subpath === OpenaiPath.ListModelPath && response.status === 200) {
-      const resJson = (await response.json()) as OpenAIListModelResponse;
-      const availableModels = getModels(resJson);
-      return NextResponse.json(availableModels, {
-        status: response.status,
-      });
-    }
-
-    return response;
->>>>>>> f21f9221
   } catch (e) {
     console.error("[OpenAI] ", e);
     return NextResponse.json(prettyObject(e));
