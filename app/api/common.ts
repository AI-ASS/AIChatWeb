--- conflicted
+++ resolved
@@ -26,15 +26,9 @@
   //   console.log("[Org ID]", process.env.OPENAI_ORG_ID);
   // }
 
-<<<<<<< HEAD
-  // if (!authValue || !authValue.startsWith("Bearer sk-")) {
-  //   console.error("[OpenAI Request] invalid api key provided", authValue);
-  // }
-=======
   const timeoutId = setTimeout(() => {
     controller.abort();
   }, 10 * 60 * 1000);
->>>>>>> 5e274130
 
   const fetchUrl = `${baseUrl}/${openaiPath}`;
   const fetchOptions: RequestInit = {
@@ -48,8 +42,27 @@
     cache: "no-store",
     method: req.method,
     body: req.body,
-<<<<<<< HEAD
-  });
+    signal: controller.signal,
+  };
+
+  try {
+    const res = await fetch(fetchUrl, fetchOptions);
+
+    if (res.status === 401) {
+      // to prevent browser prompt for credentials
+      const newHeaders = new Headers(res.headers);
+      newHeaders.delete("www-authenticate");
+      return new Response(res.body, {
+        status: res.status,
+        statusText: res.statusText,
+        headers: newHeaders,
+      });
+    }
+
+    return res;
+  } finally {
+    clearTimeout(timeoutId);
+  }
 }
 
 export async function request(req: NextRequest) {
@@ -81,27 +94,4 @@
   message: string;
 
   data: T;
-=======
-    signal: controller.signal,
-  };
-
-  try {
-    const res = await fetch(fetchUrl, fetchOptions);
-
-    if (res.status === 401) {
-      // to prevent browser prompt for credentials
-      const newHeaders = new Headers(res.headers);
-      newHeaders.delete("www-authenticate");
-      return new Response(res.body, {
-        status: res.status,
-        statusText: res.statusText,
-        headers: newHeaders,
-      });
-    }
-
-    return res;
-  } finally {
-    clearTimeout(timeoutId);
-  }
->>>>>>> 5e274130
 }