import {
  DEFAULT_API_HOST,
  DEFAULT_MODELS,
  OpenaiPath,
  REQUEST_TIMEOUT_MS,
} from "@/app/constant";
import {
  ChatMessage,
  useAccessStore,
  useAppConfig,
  useChatStore,
} from "@/app/store";

<<<<<<< HEAD
import {
  ChatOptions,
  ChatSubmitResult,
  getHeaders,
  LLMApi,
  LLMUsage,
} from "../api";
=======
import { ChatOptions, getHeaders, LLMApi, LLMModel, LLMUsage } from "../api";
>>>>>>> f21f9221
import Locale from "../../locales";
import {
  EventStreamContentType,
  fetchEventSource,
} from "@fortaine/fetch-event-source";
<<<<<<< HEAD
import { toYYYYMMDD_HHMMSS } from "@/app/utils";
// import { prettyObject } from "@/app/utils/format";
=======
import { prettyObject } from "@/app/utils/format";
import { getClientConfig } from "@/app/config/client";

export interface OpenAIListModelResponse {
  object: string;
  data: Array<{
    id: string;
    object: string;
    root: string;
  }>;
}
>>>>>>> f21f9221

export class ChatGPTApi implements LLMApi {
  private disableListModels = true;

  path(path: string): string {
<<<<<<< HEAD
    const BASE_URL = process.env.BASE_URL;
    const mode = process.env.BUILD_MODE;
    let baseUrl =
      mode === "export" ? (BASE_URL ?? DEFAULT_API_HOST) + "/api" : "/api";

    if (baseUrl.endsWith("/")) {
      baseUrl = baseUrl.slice(0, baseUrl.length - 1);
    }
    return [baseUrl, path].join("/");
=======
    let openaiUrl = useAccessStore.getState().openaiUrl;
    const apiPath = "/api/openai";

    if (openaiUrl.length === 0) {
      const isApp = !!getClientConfig()?.isApp;
      openaiUrl = isApp ? DEFAULT_API_HOST : apiPath;
    }
    if (openaiUrl.endsWith("/")) {
      openaiUrl = openaiUrl.slice(0, openaiUrl.length - 1);
    }
    if (!openaiUrl.startsWith("http") && !openaiUrl.startsWith(apiPath)) {
      openaiUrl = "https://" + openaiUrl;
    }
    return [openaiUrl, path].join("/");
>>>>>>> f21f9221
  }

  extractMessage(res: any) {
    return res.choices?.at(0)?.message?.content ?? "";
  }

  async chat(options: ChatOptions) {
    const plugins = options.plugins;
    const messages = options.messages.map((v) => ({
      role: v.role,
      content: v.content,
    }));

    const modelConfig = {
      ...useAppConfig.getState().modelConfig,
      ...useChatStore.getState().currentSession().mask.modelConfig,
      ...{
        model: options.config.model,
        contentType: options.config.contentType,
      },
    };
    if (
      modelConfig.contentType === "Image" ||
      /^(UPSCALE|VARIATION|ZOOMOUT|PAN|SQUARE|BLEND|DESCRIBE|IMAGINE)::([\d\w]+)::/.test(
        options.content,
      )
    ) {
      const result = await this.handleDraw(options, modelConfig);
      return {
        userMessage: options.userMessage,
        botMessage: options.botMessage,
        fetch: result,
      };
    }

    const requestPayload = {
      messages,
      stream: options.config.stream,
      model: modelConfig.model,
      contentType: modelConfig.contentType || "Text",
      temperature: modelConfig.temperature,
      presence_penalty: modelConfig.presence_penalty,
      frequency_penalty: modelConfig.frequency_penalty,
<<<<<<< HEAD
      plugins: plugins.map((p) => {
        return {
          id: p.plugin.id,
          uuid: p.plugin.uuid,
          name: p.plugin.name,
          value: p.value,
        };
      }),
      // top_p: modelConfig.top_p,
      // baseUrl: useAccessStore.getState().openaiUrl,
      // maxIterations: options.agentConfig.maxIterations,
      // returnIntermediateSteps: options.agentConfig.returnIntermediateSteps,
      // useTools: options.agentConfig.useTools,
=======
      top_p: modelConfig.top_p,
>>>>>>> f21f9221
    };

    console.log("[Request] openai payload: ", requestPayload);

    const shouldStream = !!options.config.stream;
    console.log("shouldStream", shouldStream);
    const controller = new AbortController();
    options.onController?.(controller);

    try {
      const chatPath = this.path(OpenaiPath.ChatPath);
      console.log("chatPath", chatPath);
      const chatPayload = {
        method: "POST",
        body: JSON.stringify(requestPayload),
        signal: controller.signal,
        headers: getHeaders(),
      };

      // make a fetch request
      const requestTimeoutId = setTimeout(
        () => controller.abort(),
        REQUEST_TIMEOUT_MS,
      );

      if (shouldStream) {
        let responseText = "";
        let finished = false;

        const finish = () => {
          if (!finished) {
            options.onFinish(responseText);
            finished = true;
          }
        };

        controller.signal.onabort = finish;

        fetchEventSource(chatPath, {
          ...chatPayload,
          async onopen(res) {
            clearTimeout(requestTimeoutId);
            const contentType = res.headers.get("content-type");
            console.log(
              "[OpenAI] request response content type: ",
              contentType,
            );

            if (contentType?.startsWith("text/plain")) {
              responseText = await res.clone().text();
              return finish();
            }

            if (
              !res.ok ||
              !res.headers
                .get("content-type")
                ?.startsWith(EventStreamContentType) ||
              res.status !== 200
            ) {
              const responseTexts = [responseText];
              let extraInfo = await res.clone().text();
              // console.log('extraInfo', extraInfo)
              // try {
              //   const resJson = await res.clone().json();
              //   console.log('resJson', resJson)
              //   extraInfo = prettyObject(resJson);
              //   console.log('extraInfo', extraInfo)
              // } catch {}

              if (res.status === 401) {
                responseTexts.push(Locale.Error.Unauthorized);
              }

              if (extraInfo) {
                responseTexts.push(extraInfo);
              }

              responseText = responseTexts.join("\n\n");

              return finish();
            }
          },
          onmessage(msg) {
            console.log("msg", msg);
            if (msg.data === "[DONE]" || finished) {
              return finish();
            }
            const text = msg.data;
            if (text === "") {
              return;
            }
            try {
              const json = JSON.parse(text);
              if (json && json.isToolMessage) {
                if (!json.isSuccess) {
                  console.error("[Request]", msg.data);
                  responseText = msg.data;
                  throw Error(json.message);
                }
                options.onToolUpdate?.(json.toolName!, json.message);
                return;
              }
              if (json.choices) {
                const delta = json.choices?.at(0)?.delta.content;
                if (delta) {
                  responseText += delta;
                  options.onUpdate?.(responseText, delta);
                }
              } else {
                responseText += json.message;
                options.onUpdate?.(responseText, json.message);
              }
            } catch (e) {
              console.error("[Request] parse error", text, msg);
            }
          },
          onclose() {
            finish();
          },
          onerror(e) {
            options.onError?.(e);
            throw e;
          },
          openWhenHidden: true,
        });
      } else {
        const res = await fetch(chatPath, chatPayload);
        clearTimeout(requestTimeoutId);

        const resJson = await res.json();
        const message = this.extractMessage(resJson);
        options.onFinish(message);
      }
    } catch (e) {
      console.log("[Request] failed to make a chat request", e);
      options.onError?.(e as Error);
    }
  }
  async usage() {
    const formatDate = (d: Date) =>
      `${d.getFullYear()}-${(d.getMonth() + 1).toString().padStart(2, "0")}-${d
        .getDate()
        .toString()
        .padStart(2, "0")}`;
    const ONE_DAY = 1 * 24 * 60 * 60 * 1000;
    const now = new Date();
    const startOfMonth = new Date(now.getFullYear(), now.getMonth(), 1);
    const startDate = formatDate(startOfMonth);
    const endDate = formatDate(new Date(Date.now() + ONE_DAY));

    const [used, subs] = await Promise.all([
      fetch(
        this.path(
          `${OpenaiPath.UsagePath}?start_date=${startDate}&end_date=${endDate}`,
        ),
        {
          method: "GET",
          headers: getHeaders(),
        },
      ),
      fetch(this.path(OpenaiPath.SubsPath), {
        method: "GET",
        headers: getHeaders(),
      }),
    ]);

    if (used.status === 401) {
      throw new Error(Locale.Error.Unauthorized);
    }

    if (!used.ok || !subs.ok) {
      throw new Error("Failed to query usage from openai");
    }

    const response = (await used.json()) as {
      total_usage?: number;
      error?: {
        type: string;
        message: string;
      };
    };

    const total = (await subs.json()) as {
      hard_limit_usd?: number;
    };

    if (response.error && response.error.type) {
      throw Error(response.error.message);
    }

    if (response.total_usage) {
      response.total_usage = Math.round(response.total_usage) / 100;
    }

    if (total.hard_limit_usd) {
      total.hard_limit_usd = Math.round(total.hard_limit_usd * 100) / 100;
    }

    return {
      used: response.total_usage,
      total: total.hard_limit_usd,
    } as LLMUsage;
  }
<<<<<<< HEAD
  async handleDraw(options: ChatOptions, modelConfig: any): Promise<boolean> {
    options.onUpdate?.("请稍候……", "");
    const userMessage = options.userMessage;
    const botMessage = options.botMessage;
    const content = options.content;
    const startFn = async (): Promise<boolean> => {
      const prompt = content; // .substring(3).trim();
      let action: string = "IMAGINE";
      const firstSplitIndex = prompt.indexOf("::");
      if (options.imageMode) {
        action = options.imageMode; // IMAGINE | BLEND | DESCRIBE
      } else if (firstSplitIndex > 0) {
        action = prompt.substring(0, firstSplitIndex);
      }
      if (
        ![
          "UPSCALE",
          "VARIATION",
          "IMAGINE",
          "DESCRIBE",
          "BLEND",
          "REROLL",
          "ZOOMOUT",
          "PAN",
          "SQUARE",
          "VARY",
          "DESCRIBE",
          "BLEND",
        ].includes(action)
      ) {
        options.onFinish(Locale.Midjourney.TaskErrUnknownType);
        return false;
      }
      botMessage.attr.action = action;
      let actionIndex: any = null;
      let actionDirection: string | null = null;
      let actionStrength: string | null = null;
      let actionUseTaskId: any = null;
      let zoomRatio: any = null;
      if (action === "VARIATION" || action == "UPSCALE" || action == "REROLL") {
        actionIndex = parseInt(
          prompt.substring(firstSplitIndex + 2, firstSplitIndex + 3),
        );
        actionUseTaskId = prompt.substring(firstSplitIndex + 5);
      } else if (action === "ZOOMOUT") {
        const temp = prompt.substring(firstSplitIndex + 2);
        const index = temp.indexOf("::");
        zoomRatio = temp.substring(0, index);
        actionUseTaskId = temp.substring(index + 2);
      } else if (action == "PAN") {
        const temp = prompt.substring(firstSplitIndex + 2);
        const index = temp.indexOf("::");
        actionDirection = temp.substring(0, index);
        actionDirection = actionDirection.toLocaleLowerCase();
        actionUseTaskId = temp.substring(index + 2);
      } else if (action == "SQUARE") {
        // actionIndex没啥用
        actionIndex = parseInt(
          prompt.substring(firstSplitIndex + 2, firstSplitIndex + 3),
        );
        actionUseTaskId = prompt.substring(firstSplitIndex + 5);
      } else if (action == "VARY") {
        const temp = prompt.substring(firstSplitIndex + 2);
        const index = temp.indexOf("::");
        actionStrength = temp.substring(0, index);
        actionStrength = actionStrength.toLocaleLowerCase();
        actionUseTaskId = temp.substring(index + 2);
      }
      try {
        let res = null;
        const reqFn = (path: string, method: string, body?: any) => {
          const url = this.path(path);
          return fetch(url, {
            method: method,
            headers: getHeaders(),
            body: JSON.stringify({
              ...body,
              model: modelConfig.model,
            }),
          });
        };
        switch (action) {
          case "IMAGINE": {
            res = await reqFn("draw/imagine", "POST", {
              prompt: prompt,
              fileUuid: options.baseImages?.[0]?.uuid ?? null,
            });
            break;
          }
          case "DESCRIBE": {
            res = await reqFn("draw/describe", "POST", {
              fileUuid: options.baseImages[0].uuid,
            });
            break;
          }
          case "BLEND": {
            const fileUuidArray = options.baseImages.map((ui: any) => ui.uuid);
            res = await reqFn("draw/blend", "POST", {
              fileUuidArray,
            });
            botMessage.attr.prompt = prompt;
            break;
          }
          case "UPSCALE": {
            res = await reqFn("draw/upscale", "POST", {
              targetIndex: actionIndex,
              targetUuid: actionUseTaskId,
            });
            botMessage.attr.targetIndex = actionIndex;
            botMessage.attr.targetUuid = actionUseTaskId;
            break;
          }
          case "VARIATION": {
            res = await reqFn("draw/variation", "POST", {
              targetIndex: actionIndex,
              targetUuid: actionUseTaskId,
            });
            botMessage.attr.targetIndex = actionIndex;
            botMessage.attr.targetUuid = actionUseTaskId;
            break;
          }
          case "REROLL": {
            res = await reqFn("draw/reroll", "POST", {
              targetIndex: actionIndex,
              targetUuid: actionUseTaskId,
            });
            break;
          }
          case "ZOOMOUT": {
            res = await reqFn("draw/zoomOut", "POST", {
              zoomRatio: zoomRatio,
              targetUuid: actionUseTaskId,
            });
            botMessage.attr.zoomRatio = zoomRatio;
            botMessage.attr.targetUuid = actionUseTaskId;
            break;
          }
          case "PAN": {
            res = await reqFn("draw/pan", "POST", {
              panDirection: actionDirection,
              targetUuid: actionUseTaskId,
            });
            botMessage.attr.panDirection = actionDirection;
            botMessage.attr.targetUuid = actionUseTaskId;
            break;
          }
          case "SQUARE": {
            res = await reqFn("draw/square", "POST", {
              targetUuid: actionUseTaskId,
            });
            botMessage.attr.targetUuid = actionUseTaskId;
            break;
          }
          case "VARY": {
            res = await reqFn("draw/vary", "POST", {
              strength: actionStrength,
              targetUuid: actionUseTaskId,
            });
            botMessage.attr.strength = actionStrength;
            botMessage.attr.targetUuid = actionUseTaskId;
            break;
          }
          default:
        }
        if (res == null) {
          options.onFinish(Locale.Midjourney.TaskErrNotSupportType(action));
          return false;
        }
        if (!res.ok) {
          console.error(res);
          const text = await res.text();
          throw new Error(
            `\n${Locale.Midjourney.StatusCode(
              res.status,
            )}\n${Locale.Midjourney.RespBody(text || Locale.Midjourney.None)}`,
          );
        }
        const resJson = await res.json();
        console.log("resJson", resJson);
        if (res.status < 200 || res.status >= 300 || resJson.code != 0) {
          // options.onUpdate?.(Locale.Midjourney.TaskSubmitErr(
          //   resJson?.message ||
          //   resJson?.error ||
          //   resJson?.description ||
          //   Locale.Midjourney.UnknownError,
          // ), '');
          botMessage.attr.code = resJson.code;
          options.onFinish(JSON.stringify(resJson));
          return false;
        } else {
          const data = resJson.data;
          const taskId: string = data.uuid;
          const prefixContent = Locale.Midjourney.TaskPrefix(prompt, taskId);
          botMessage.attr.taskId = taskId;
          botMessage.attr.status = "NOT_START";
          botMessage.attr.submitTime = toYYYYMMDD_HHMMSS(new Date());
          options.onUpdate?.(
            prefixContent +
              `[${new Date().toLocaleString()}] - ${
                Locale.Midjourney.TaskSubmitOk
              }: ` +
              Locale.Midjourney.PleaseWait,
            "",
          );
          return true;
          // this.fetchDrawStatus(options.onUpdate, options.onFinish, botMessage);
        }
      } catch (e: any) {
        console.error(e);
        options.onError?.(e);
        // botMessage.content = Locale.Midjourney.TaskSubmitErr(
        //     e?.error || e?.message || Locale.Midjourney.UnknownError,
        // );
        return false;
      } finally {
        // ChatControllerPool.remove(
        //     sessionIndex,
        //     botMessage.id ?? messageIndex,
        // );
        // botMessage.streaming = false;
      }
    };
    return await startFn();
  }
  async fetchDrawStatus(
    onUpdate: ((message: string, chunk: string) => void) | undefined,
    onFinish: (message: string) => void,
    botMessage: ChatMessage,
  ) {
    const taskId = botMessage?.attr?.taskId;
    if (!taskId || ["SUCCESS", "FAILURE"].includes(botMessage?.attr?.status)) {
      return;
    }

    const url = this.path(`draw/info?uuid=${taskId}`);
    const statusRes = await fetch(url, {
      method: "GET",
      headers: getHeaders(),
    });
    const statusResJson = await statusRes.json();
    console.log("statusResJson", statusResJson);
    if (statusRes.status < 200 || statusRes.status >= 300) {
      onFinish(
        Locale.Midjourney.TaskStatusFetchFail +
          ": " +
          (statusResJson?.message ||
            statusResJson?.error ||
            statusResJson?.description) || Locale.Midjourney.UnknownReason,
      );
    } else {
      let isFinished = false;
      let content;
      if (!botMessage.attr.prompt || botMessage.attr.prompt === "") {
        botMessage.attr.prompt = statusResJson.data.prompt;
      }
      const prefixContent = Locale.Midjourney.TaskPrefix(
        botMessage.attr.prompt +
          (statusResJson.data.type === "upscale"
            ? "(UPSCALE::" +
              botMessage.attr.targetIndex +
              "::" +
              botMessage.attr.targetUuid +
              ")"
            : statusResJson.data.type === "variation"
            ? "(VARIATION::" +
              botMessage.attr.targetIndex +
              "::" +
              botMessage.attr.targetUuid +
              ")"
            : statusResJson.data.type === "zoomOut"
            ? "(ZOOMOUT::" +
              botMessage.attr.zoomRatio +
              "::" +
              botMessage.attr.targetUuid +
              ")"
            : statusResJson.data.type === "pan"
            ? "(PAN::" +
              botMessage.attr.panDirection.toLocaleUpperCase() +
              "::" +
              botMessage.attr.targetUuid +
              ")"
            : statusResJson.data.type === "square"
            ? "(SQUARE::1::" + botMessage.attr.targetUuid + ")"
            : statusResJson.data.type === "vary"
            ? "(VARY::" +
              botMessage.attr.strength.toLocaleUpperCase() +
              "::" +
              botMessage.attr.targetUuid +
              ")"
            : ""),
        taskId,
      );
      const state = statusResJson?.data?.state;
      switch (state) {
        case 30: {
          const result = JSON.parse(statusResJson.data.result);
          let imgUrl = result.url;
          if (imgUrl.startsWith("/")) {
            imgUrl = "/api" + imgUrl;
          }
          const prompt = result.prompt; // 图生文

          const entireContent =
            statusResJson.data.type === "describe"
              ? prefixContent + "\n" + prompt
              : prefixContent + `[![${taskId}](${imgUrl})](${imgUrl})`;
          isFinished = true;

          botMessage.attr.imgUrl = imgUrl;
          botMessage.attr.prompt = prompt;
          botMessage.attr.status = "SUCCESS";
          botMessage.attr.finished = true;
          botMessage.attr.direction = statusResJson.data.direction;
          onFinish(entireContent);
          break;
        }
        case 40:
          content = statusResJson.data.error || Locale.Midjourney.UnknownReason;
          isFinished = true;
          botMessage.attr.status = "FAILURE";
          botMessage.attr.finished = true;
          onFinish(
            prefixContent +
              `**${
                Locale.Midjourney.TaskStatus
              }:** [${new Date().toLocaleString()}] - ${content}`,
          );
          break;
        case 0:
          content = Locale.Midjourney.TaskNotStart;
          botMessage.attr.status = "NOT_START";
          break;
        case 20:
          content = Locale.Midjourney.TaskProgressTip(
            statusResJson.data.progress,
          );
          botMessage.attr.status = "IN_PROGRESS";
          break;
        case 10:
          content = Locale.Midjourney.TaskRemoteSubmit;
          botMessage.attr.status = "SUBMITTED";
          break;
        default:
          content = statusResJson.status;
      }
      if (!isFinished) {
        let entireContent =
          prefixContent +
          `**${
            Locale.Midjourney.TaskStatus
          }:** [${new Date().toLocaleString()}] - ${content}`;
        if (statusResJson.data.state === 20 && statusResJson.data.result) {
          const result = JSON.parse(statusResJson.data.result);
          let imgUrl = result.url;
          // useGetMidjourneySelfProxyUrl(
          //     statusResJson.imageUrl,
          // );
          botMessage.attr.imgUrl = imgUrl;
          entireContent += `\n[![${taskId}](${imgUrl})](${imgUrl})`;
        }
        onUpdate?.(entireContent, "");
        // this.fetchDrawStatus(onUpdate, onFinish, botMessage);
        return true;
      }
      // set(() => ({}));
      // if (isFinished) {
      //     extAttr?.setAutoScroll(true);
      // }
    }
=======

  async models(): Promise<LLMModel[]> {
    if (this.disableListModels) {
      return DEFAULT_MODELS.slice();
    }

    const res = await fetch(this.path(OpenaiPath.ListModelPath), {
      method: "GET",
      headers: {
        ...getHeaders(),
      },
    });

    const resJson = (await res.json()) as OpenAIListModelResponse;
    const chatModels = resJson.data?.filter((m) => m.id.startsWith("gpt-"));
    console.log("[Models]", chatModels);

    if (!chatModels) {
      return [];
    }

    return chatModels.map((m) => ({
      name: m.id,
      available: true,
    }));
>>>>>>> f21f9221
  }
}
export { OpenaiPath };<|MERGE_RESOLUTION|>--- conflicted
+++ resolved
@@ -11,27 +11,21 @@
   useChatStore,
 } from "@/app/store";
 
-<<<<<<< HEAD
 import {
   ChatOptions,
   ChatSubmitResult,
   getHeaders,
   LLMApi,
+  LLMModel,
   LLMUsage,
 } from "../api";
-=======
-import { ChatOptions, getHeaders, LLMApi, LLMModel, LLMUsage } from "../api";
->>>>>>> f21f9221
 import Locale from "../../locales";
 import {
   EventStreamContentType,
   fetchEventSource,
 } from "@fortaine/fetch-event-source";
-<<<<<<< HEAD
 import { toYYYYMMDD_HHMMSS } from "@/app/utils";
 // import { prettyObject } from "@/app/utils/format";
-=======
-import { prettyObject } from "@/app/utils/format";
 import { getClientConfig } from "@/app/config/client";
 
 export interface OpenAIListModelResponse {
@@ -42,13 +36,11 @@
     root: string;
   }>;
 }
->>>>>>> f21f9221
 
 export class ChatGPTApi implements LLMApi {
   private disableListModels = true;
 
   path(path: string): string {
-<<<<<<< HEAD
     const BASE_URL = process.env.BASE_URL;
     const mode = process.env.BUILD_MODE;
     let baseUrl =
@@ -58,22 +50,6 @@
       baseUrl = baseUrl.slice(0, baseUrl.length - 1);
     }
     return [baseUrl, path].join("/");
-=======
-    let openaiUrl = useAccessStore.getState().openaiUrl;
-    const apiPath = "/api/openai";
-
-    if (openaiUrl.length === 0) {
-      const isApp = !!getClientConfig()?.isApp;
-      openaiUrl = isApp ? DEFAULT_API_HOST : apiPath;
-    }
-    if (openaiUrl.endsWith("/")) {
-      openaiUrl = openaiUrl.slice(0, openaiUrl.length - 1);
-    }
-    if (!openaiUrl.startsWith("http") && !openaiUrl.startsWith(apiPath)) {
-      openaiUrl = "https://" + openaiUrl;
-    }
-    return [openaiUrl, path].join("/");
->>>>>>> f21f9221
   }
 
   extractMessage(res: any) {
@@ -117,7 +93,6 @@
       temperature: modelConfig.temperature,
       presence_penalty: modelConfig.presence_penalty,
       frequency_penalty: modelConfig.frequency_penalty,
-<<<<<<< HEAD
       plugins: plugins.map((p) => {
         return {
           id: p.plugin.id,
@@ -126,14 +101,11 @@
           value: p.value,
         };
       }),
-      // top_p: modelConfig.top_p,
+      top_p: modelConfig.top_p,
       // baseUrl: useAccessStore.getState().openaiUrl,
       // maxIterations: options.agentConfig.maxIterations,
       // returnIntermediateSteps: options.agentConfig.returnIntermediateSteps,
       // useTools: options.agentConfig.useTools,
-=======
-      top_p: modelConfig.top_p,
->>>>>>> f21f9221
     };
 
     console.log("[Request] openai payload: ", requestPayload);
@@ -338,7 +310,32 @@
       total: total.hard_limit_usd,
     } as LLMUsage;
   }
-<<<<<<< HEAD
+
+  async models(): Promise<LLMModel[]> {
+    if (this.disableListModels) {
+      return DEFAULT_MODELS.slice();
+    }
+
+    const res = await fetch(this.path(OpenaiPath.ListModelPath), {
+      method: "GET",
+      headers: {
+        ...getHeaders(),
+      },
+    });
+
+    const resJson = (await res.json()) as OpenAIListModelResponse;
+    const chatModels = resJson.data?.filter((m) => m.id.startsWith("gpt-"));
+    console.log("[Models]", chatModels);
+
+    if (!chatModels) {
+      return [];
+    }
+
+    return chatModels.map((m) => ({
+      name: m.id,
+      available: true,
+    }));
+  }
   async handleDraw(options: ChatOptions, modelConfig: any): Promise<boolean> {
     options.onUpdate?.("请稍候……", "");
     const userMessage = options.userMessage;
@@ -708,33 +705,6 @@
       //     extAttr?.setAutoScroll(true);
       // }
     }
-=======
-
-  async models(): Promise<LLMModel[]> {
-    if (this.disableListModels) {
-      return DEFAULT_MODELS.slice();
-    }
-
-    const res = await fetch(this.path(OpenaiPath.ListModelPath), {
-      method: "GET",
-      headers: {
-        ...getHeaders(),
-      },
-    });
-
-    const resJson = (await res.json()) as OpenAIListModelResponse;
-    const chatModels = resJson.data?.filter((m) => m.id.startsWith("gpt-"));
-    console.log("[Models]", chatModels);
-
-    if (!chatModels) {
-      return [];
-    }
-
-    return chatModels.map((m) => ({
-      name: m.id,
-      available: true,
-    }));
->>>>>>> f21f9221
   }
 }
 export { OpenaiPath };