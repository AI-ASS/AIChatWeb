import { getClientConfig } from "../config/client";
<<<<<<< HEAD
import { ACCESS_CODE_PREFIX } from "../constant";
import {
  ChatMessage,
  ModelContentType,
  ModelType,
  PluginActionModel,
  useAccessStore,
  useAuthStore,
} from "../store";
=======
import { ACCESS_CODE_PREFIX, Azure, ServiceProvider } from "../constant";
import { ChatMessage, ModelType, useAccessStore } from "../store";
>>>>>>> 2bfb3628
import { ChatGPTApi } from "./platforms/openai";

export const ROLES = ["system", "user", "assistant"] as const;
export type MessageRole = (typeof ROLES)[number];

export const Models = ["gpt-3.5-turbo", "gpt-4"] as const;
export type ChatModel = ModelType;

export type ContentType = "Text" | "Image";

export interface RequestMessage {
  role: MessageRole;
  content: string;
}

export interface LLMConfig {
  model: string;
  contentType?: ContentType;
  temperature?: number;
  top_p?: number;
  stream?: boolean;
  presence_penalty?: number;
  frequency_penalty?: number;
}

export interface ChatOptions {
  messages: RequestMessage[];
  userMessage?: ChatMessage;
  botMessage: ChatMessage;
  content: string;

  config: LLMConfig;
  plugins: PluginActionModel[];
  imageMode: string;
  baseImages: any[];

  onUpdate?: (message: string, chunk: string) => void;
  onToolUpdate?: (toolName: string, toolInput: string) => void;
  onFinish: (message: string) => void;
  onError?: (err: Error) => void;
  onController?: (controller: AbortController) => void;
}

export interface LLMUsage {
  used: number;
  total: number;
}

export interface LLMModel {
  name: string;
  available: boolean;
  contentType?: ModelContentType;
}

export interface ChatSubmitResult {
  userMessage?: ChatMessage;
  botMessage: ChatMessage;
  fetch: boolean;
}
export abstract class LLMApi {
  abstract chat(options: ChatOptions): Promise<ChatSubmitResult | void>;
  abstract usage(): Promise<LLMUsage>;
  abstract models(): Promise<LLMModel[]>;
  abstract fetchDrawStatus: (
    onUpdate: ((message: string, chunk: string) => void) | undefined,
    onFinish: (message: string) => void,
    botMessage: ChatMessage,
  ) => Promise<boolean | void>;
}

type ProviderName = "openai" | "azure" | "claude" | "palm";

interface Model {
  name: string;
  provider: ProviderName;
  ctxlen: number;
}

interface ChatProvider {
  name: ProviderName;
  apiConfig: {
    baseUrl: string;
    apiKey: string;
    summaryModel: Model;
  };
  models: Model[];

  chat: () => void;
  usage: () => void;
}

export class ClientApi {
  public llm: LLMApi;

  constructor() {
    this.llm = new ChatGPTApi();
  }

  config() {}

  prompts() {}

  masks() {}

  async share(messages: ChatMessage[], avatarUrl: string | null = null) {
    const msgs = messages
      .map((m) => ({
        from: m.role === "user" ? "human" : "gpt",
        value: m.content,
      }))
      .concat([
        {
          from: "human",
          value:
            "Share from [AIChatWeb]: https://github.com/Nanjiren01/AIChatWeb",
        },
      ]);
    // 敬告二开开发者们，为了开源大模型的发展，请不要修改上述消息，此消息用于后续数据清洗使用
    // Please do not modify this message

    console.log("[Share]", messages, msgs);
    const clientConfig = getClientConfig();
    const proxyUrl = "/sharegpt";
    const rawUrl = "https://sharegpt.com/api/conversations";
    const shareUrl = clientConfig?.isApp ? rawUrl : proxyUrl;
    const res = await fetch(shareUrl, {
      body: JSON.stringify({
        avatarUrl,
        items: msgs,
      }),
      headers: {
        "Content-Type": "application/json",
      },
      method: "POST",
    });

    const resJson = await res.json();
    console.log("[Share]", resJson);
    if (resJson.id) {
      return `https://shareg.pt/${resJson.id}`;
    }
  }
}

export const api = new ClientApi();

export function getHeaders() {
  const authStore = useAuthStore.getState();
  const accessStore = useAccessStore.getState();
  const headers: Record<string, string> = {
    "Content-Type": "application/json",
    "x-requested-with": "XMLHttpRequest",
  };

  const isAzure = accessStore.provider === ServiceProvider.Azure;
  const authHeader = isAzure ? "api-key" : "Authorization";
  const apiKey = isAzure ? accessStore.azureApiKey : accessStore.openaiApiKey;

  const makeBearer = (s: string) => `${isAzure ? "" : "Bearer "}${s.trim()}`;
  const validString = (x: string) => x && x.length > 0;

  if (validString(authStore.token)) {
    headers.Authorization = makeBearer(authStore.token);
  }
  // use user's api key first
<<<<<<< HEAD
  else if (validString(accessStore.token)) {
    headers.Authorization = makeBearer(accessStore.token);
=======
  if (validString(apiKey)) {
    headers[authHeader] = makeBearer(apiKey);
>>>>>>> 2bfb3628
  } else if (
    accessStore.enabledAccessControl() &&
    validString(accessStore.accessCode)
  ) {
    headers[authHeader] = makeBearer(
      ACCESS_CODE_PREFIX + accessStore.accessCode,
    );
  }

  return headers;
}<|MERGE_RESOLUTION|>--- conflicted
+++ resolved
@@ -1,6 +1,5 @@
 import { getClientConfig } from "../config/client";
-<<<<<<< HEAD
-import { ACCESS_CODE_PREFIX } from "../constant";
+import { ACCESS_CODE_PREFIX, Azure, ServiceProvider } from "../constant";
 import {
   ChatMessage,
   ModelContentType,
@@ -9,10 +8,6 @@
   useAccessStore,
   useAuthStore,
 } from "../store";
-=======
-import { ACCESS_CODE_PREFIX, Azure, ServiceProvider } from "../constant";
-import { ChatMessage, ModelType, useAccessStore } from "../store";
->>>>>>> 2bfb3628
 import { ChatGPTApi } from "./platforms/openai";
 
 export const ROLES = ["system", "user", "assistant"] as const;
@@ -178,13 +173,8 @@
     headers.Authorization = makeBearer(authStore.token);
   }
   // use user's api key first
-<<<<<<< HEAD
-  else if (validString(accessStore.token)) {
-    headers.Authorization = makeBearer(accessStore.token);
-=======
-  if (validString(apiKey)) {
+  else if (validString(apiKey)) {
     headers[authHeader] = makeBearer(apiKey);
->>>>>>> 2bfb3628
   } else if (
     accessStore.enabledAccessControl() &&
     validString(accessStore.accessCode)
