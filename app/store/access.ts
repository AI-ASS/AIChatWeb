import { DEFAULT_API_HOST, DEFAULT_MODELS, StoreKey } from "../constant";
import { getHeaders } from "../client/api";
import { getClientConfig } from "../config/client";
import { createPersistStore } from "../utils/store";

let fetchState = 0; // 0 not fetch, 1 fetching, 2 done

const DEFAULT_OPENAI_URL =
  getClientConfig()?.buildMode === "export" ? DEFAULT_API_HOST : "/api/openai/";
console.log("[API] default openai url", DEFAULT_OPENAI_URL);

const DEFAULT_ACCESS_STATE = {
  token: "",
  accessCode: "",
  needCode: true,
  hideUserApiKey: false,
  hideBalanceQuery: false,
  disableGPT4: false,

  openaiUrl: DEFAULT_OPENAI_URL,
};

export const useAccessStore = createPersistStore(
  { ...DEFAULT_ACCESS_STATE },

<<<<<<< HEAD
        // has token or has code or disabled access control
        return (
          !!get().token || !!get().accessCode || !get().enabledAccessControl()
        );
      },
      fetch() {
        if (fetchState > 0 || getClientConfig()?.buildMode === "export") return;
        fetchState = 1;
        const url = "/config";
        const BASE_URL = process.env.BASE_URL;
        const mode = process.env.BUILD_MODE;
        let requestUrl = (mode === "export" ? BASE_URL : "") + "/api" + url;
        fetch(requestUrl, {
          method: "post",
          body: null,
          headers: {
            ...getHeaders(),
          },
        })
          .then((res) => res.json())
          .then((res: DangerConfig) => {
            console.log("[Config] got config from server", res);
            set(() => ({ ...res }));
=======
  (set, get) => ({
    enabledAccessControl() {
      this.fetch();

      return get().needCode;
    },
    updateCode(code: string) {
      set(() => ({ accessCode: code?.trim() }));
    },
    updateToken(token: string) {
      set(() => ({ token: token?.trim() }));
    },
    updateOpenAiUrl(url: string) {
      set(() => ({ openaiUrl: url?.trim() }));
    },
    isAuthorized() {
      this.fetch();
>>>>>>> f21f9221

      // has token or has code or disabled access control
      return (
        !!get().token || !!get().accessCode || !this.enabledAccessControl()
      );
    },
    fetch() {
      if (fetchState > 0 || getClientConfig()?.buildMode === "export") return;
      fetchState = 1;
      fetch("/api/config", {
        method: "post",
        body: null,
        headers: {
          ...getHeaders(),
        },
      })
        .then((res) => res.json())
        .then((res: DangerConfig) => {
          console.log("[Config] got config from server", res);
          set(() => ({ ...res }));

          if (res.disableGPT4) {
            DEFAULT_MODELS.forEach(
              (m: any) => (m.available = !m.name.startsWith("gpt-4")),
            );
          }
        })
        .catch(() => {
          console.error("[Config] failed to fetch config");
        })
        .finally(() => {
          fetchState = 2;
        });
    },
  }),
  {
    name: StoreKey.Access,
    version: 1,
  },
);<|MERGE_RESOLUTION|>--- conflicted
+++ resolved
@@ -23,31 +23,6 @@
 export const useAccessStore = createPersistStore(
   { ...DEFAULT_ACCESS_STATE },
 
-<<<<<<< HEAD
-        // has token or has code or disabled access control
-        return (
-          !!get().token || !!get().accessCode || !get().enabledAccessControl()
-        );
-      },
-      fetch() {
-        if (fetchState > 0 || getClientConfig()?.buildMode === "export") return;
-        fetchState = 1;
-        const url = "/config";
-        const BASE_URL = process.env.BASE_URL;
-        const mode = process.env.BUILD_MODE;
-        let requestUrl = (mode === "export" ? BASE_URL : "") + "/api" + url;
-        fetch(requestUrl, {
-          method: "post",
-          body: null,
-          headers: {
-            ...getHeaders(),
-          },
-        })
-          .then((res) => res.json())
-          .then((res: DangerConfig) => {
-            console.log("[Config] got config from server", res);
-            set(() => ({ ...res }));
-=======
   (set, get) => ({
     enabledAccessControl() {
       this.fetch();
@@ -65,7 +40,6 @@
     },
     isAuthorized() {
       this.fetch();
->>>>>>> f21f9221
 
       // has token or has code or disabled access control
       return (
@@ -75,7 +49,11 @@
     fetch() {
       if (fetchState > 0 || getClientConfig()?.buildMode === "export") return;
       fetchState = 1;
-      fetch("/api/config", {
+      const url = "/config";
+      const BASE_URL = process.env.BASE_URL;
+      const mode = process.env.BUILD_MODE;
+      let requestUrl = (mode === "export" ? BASE_URL : "") + "/api" + url;
+      fetch(requestUrl, {
         method: "post",
         body: null,
         headers: {
