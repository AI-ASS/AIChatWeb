import { create } from "zustand";
import { persist } from "zustand/middleware";
import { StoreKey } from "../constant";

export interface AiPlugin {
  id: number;
  uuid: string;
  name: string;
  logo?: string;
  alone: boolean;
  builtin: boolean;
  state: number;
}

export type ModelContentType = "Text" | "Image";
export interface SimpleModel {
  name: string;
  contentType: ModelContentType;
}

export interface WebsiteConfigStore {
  title: string;
  mainTitle: string;
  subTitle: string;
  icp: string;
  loginPageSubTitle: string;
  registerPageSubTitle: string;
  pricingPageTitle: string;
  pricingPageSubTitle: string;
  payPageTitle: string;
  payPageSubTitle: string;
  chatPageSubTitle: string;
  sensitiveWordsTip: string;
  balanceNotEnough: string;
  registerTypes: string[];
  registerForInviteCodeOnly: boolean;
  redeemCodePageTitle: string;
  redeemCodePageSubTitle: string;
  redeemCodePageBanner: string;
  redeemCodePageTop: string;
  redeemCodePageIndex: string;
  redeemCodePageBottom: string;
  hideGithubIcon: boolean;
  botHello: string;
<<<<<<< HEAD
  hideChatLogWhenNotLogin: boolean;
  logoUrl?: string;
  availableModelNames: string[];
=======
  availableModels: SimpleModel[];
>>>>>>> 446bacaf
  defaultSystemTemplate?: string;
  plugins?: AiPlugin[];
  fetchWebsiteConfig: () => Promise<any>;
}

export interface WebsiteConfig {
  title: string;
  mainTitle: string;
  subTitle: string;
  icp: string;
  loginPageSubTitle: string;
  registerPageSubTitle: string;
  registerTypes: string[];
  registerForInviteCodeOnly: boolean;
  redeemCodePageTitle: string;
  redeemCodePageSubTitle: string;
  redeemCodePageBanner: string;
  redeemCodePageTop: string;
  redeemCodePageIndex: string;
  redeemCodePageBottom: string;
  pricingPageTitle: string;
  pricingPageSubTitle: string;
  payPageTitle: string;
  payPageSubTitle: string;
  chatPageSubTitle: string;
  sensitiveWordsTip: string;
  balanceNotEnough: string;
  hideGithubIcon: boolean;
  botHello: string;
  hideChatLogWhenNotLogin: boolean;
  logoUuid?: string;
  defaultSystemTemplate: string;
  availableModels: SimpleModel[];
  plugins?: AiPlugin[];
}
export interface WebsiteConfigData {
  websiteContent: WebsiteConfig;
}

import { Response } from "../api/common";
export type WebsiteConfigResponse = Response<WebsiteConfigData>;

export const useWebsiteConfigStore = create<WebsiteConfigStore>()(
  persist(
    (set, get) => ({
      title: "",
      mainTitle: "",
      subTitle: "",
      icp: "",
      loginPageSubTitle: "",
      registerPageSubTitle: "",
      registerTypes: [] as string[],
      registerForInviteCodeOnly: false as boolean,
      pricingPageTitle: "",
      pricingPageSubTitle: "",
      payPageTitle: "",
      payPageSubTitle: "",
      chatPageSubTitle: "",
      sensitiveWordsTip: "",
      balanceNotEnough: "",
      hideGithubIcon: false as boolean,
      botHello: "",
<<<<<<< HEAD
      hideChatLogWhenNotLogin: false as boolean,
      logoUrl: "",
      availableModelNames: [] as string[],
      redeemCodePageTitle: "",
      redeemCodePageSubTitle: "",
      redeemCodePageBanner: "",
      redeemCodePageTop: "",
      redeemCodePageIndex: "",
      redeemCodePageBottom: "",
=======
      availableModels: [] as SimpleModel[],
>>>>>>> 446bacaf
      defaultSystemTemplate: "",
      plugins: [] as AiPlugin[],

      async fetchWebsiteConfig() {
        const url = "/globalConfig/website";
        const BASE_URL = process.env.BASE_URL;
        const mode = process.env.BUILD_MODE;
        console.log("mode", mode);
        let requestUrl = (mode === "export" ? BASE_URL : "") + "/api" + url;
        return fetch(requestUrl, {
          method: "get",
        })
          .then((res) => res.json())
          .then((res: WebsiteConfigResponse) => {
            console.log("[GlobalConfig] got website config from server", res);
            const website = res.data.websiteContent;
            // console.log('store: website.logoUuid', website.logoUuid)
            const getBaseUrl = () => {
              const BASE_URL = process?.env?.BASE_URL;
              const mode = process?.env?.BUILD_MODE;
              return mode === "export" ? BASE_URL || "" : "";
            };

            set(() => ({
              title: website.title,
              mainTitle: website.mainTitle,
              subTitle: website.subTitle,
              icp: website.icp || "",
              loginPageSubTitle: website.loginPageSubTitle,
              registerPageSubTitle: website.registerPageSubTitle,
              registerTypes:
                website.registerTypes && website.registerTypes.length
                  ? website.registerTypes
                  : (["OnlyUsername"] as string[]),
<<<<<<< HEAD
              registerForInviteCodeOnly: website.registerForInviteCodeOnly,
=======
>>>>>>> 446bacaf
              pricingPageTitle: website.pricingPageTitle,
              pricingPageSubTitle: website.pricingPageSubTitle,
              payPageTitle: website.payPageTitle,
              payPageSubTitle: website.payPageSubTitle,
              chatPageSubTitle: website.chatPageSubTitle,
              sensitiveWordsTip: website.sensitiveWordsTip,
              balanceNotEnough: website.balanceNotEnough,
              hideGithubIcon: website.hideGithubIcon,
              botHello: website.botHello,
<<<<<<< HEAD
              hideChatLogWhenNotLogin: website.hideChatLogWhenNotLogin,
              redeemCodePageTitle: website.redeemCodePageTitle || "",
              redeemCodePageSubTitle: website.redeemCodePageSubTitle || "",
              redeemCodePageBanner: website.redeemCodePageBanner || "",
              redeemCodePageTop: website.redeemCodePageTop || "",
              redeemCodePageIndex: website.redeemCodePageIndex || "",
              redeemCodePageBottom: website.redeemCodePageBottom || "",
              logoUrl:
                website.logoUuid !== undefined &&
                website.logoUuid !== null &&
                website.logoUuid !== ""
                  ? getBaseUrl() + "/api/file/" + website.logoUuid
                  : "",
              availableModelNames: website.availableModelNames,
=======
              availableModels: website.availableModels,
>>>>>>> 446bacaf
              defaultSystemTemplate: website.defaultSystemTemplate,
              plugins: website.plugins,
            }));
            return res;
          })
          .catch((e) => {
            console.error(
              "[GlobalConfig] failed to fetch website config in store/website.ts",
              e,
            );
          })
          .finally(() => {
            // fetchState = 2;
          });
      },
    }),
    {
      name: StoreKey.WebsiteConfig,
      version: 1,
    },
  ),
);<|MERGE_RESOLUTION|>--- conflicted
+++ resolved
@@ -42,13 +42,9 @@
   redeemCodePageBottom: string;
   hideGithubIcon: boolean;
   botHello: string;
-<<<<<<< HEAD
   hideChatLogWhenNotLogin: boolean;
   logoUrl?: string;
-  availableModelNames: string[];
-=======
   availableModels: SimpleModel[];
->>>>>>> 446bacaf
   defaultSystemTemplate?: string;
   plugins?: AiPlugin[];
   fetchWebsiteConfig: () => Promise<any>;
@@ -111,19 +107,15 @@
       balanceNotEnough: "",
       hideGithubIcon: false as boolean,
       botHello: "",
-<<<<<<< HEAD
       hideChatLogWhenNotLogin: false as boolean,
       logoUrl: "",
-      availableModelNames: [] as string[],
+      availableModels: [] as SimpleModel[],
       redeemCodePageTitle: "",
       redeemCodePageSubTitle: "",
       redeemCodePageBanner: "",
       redeemCodePageTop: "",
       redeemCodePageIndex: "",
       redeemCodePageBottom: "",
-=======
-      availableModels: [] as SimpleModel[],
->>>>>>> 446bacaf
       defaultSystemTemplate: "",
       plugins: [] as AiPlugin[],
 
@@ -158,10 +150,7 @@
                 website.registerTypes && website.registerTypes.length
                   ? website.registerTypes
                   : (["OnlyUsername"] as string[]),
-<<<<<<< HEAD
               registerForInviteCodeOnly: website.registerForInviteCodeOnly,
-=======
->>>>>>> 446bacaf
               pricingPageTitle: website.pricingPageTitle,
               pricingPageSubTitle: website.pricingPageSubTitle,
               payPageTitle: website.payPageTitle,
@@ -171,7 +160,6 @@
               balanceNotEnough: website.balanceNotEnough,
               hideGithubIcon: website.hideGithubIcon,
               botHello: website.botHello,
-<<<<<<< HEAD
               hideChatLogWhenNotLogin: website.hideChatLogWhenNotLogin,
               redeemCodePageTitle: website.redeemCodePageTitle || "",
               redeemCodePageSubTitle: website.redeemCodePageSubTitle || "",
@@ -185,10 +173,7 @@
                 website.logoUuid !== ""
                   ? getBaseUrl() + "/api/file/" + website.logoUuid
                   : "",
-              availableModelNames: website.availableModelNames,
-=======
               availableModels: website.availableModels,
->>>>>>> 446bacaf
               defaultSystemTemplate: website.defaultSystemTemplate,
               plugins: website.plugins,
             }));
