import { create } from "zustand";
import { persist } from "zustand/middleware";

import { trimTopic } from "../utils";

import Locale from "../locales";
import { showToast } from "../components/ui-lib";
import { ModelType } from "./config";
import { createEmptyMask, Mask } from "./mask";
import { StoreKey } from "../constant";
import { api, RequestMessage } from "../client/api";
import { ChatControllerPool } from "../client/controller";
import { prettyObject } from "../utils/format";
import { WebsiteConfigStore } from "./website";
import { AuthStore } from "./auth";

export type ChatMessage = RequestMessage & {
  date: string;
  streaming?: boolean;
  isError?: boolean;
  id?: number;
  model?: ModelType;
};

export function createMessage(override: Partial<ChatMessage>): ChatMessage {
  return {
    id: Date.now(),
    date: new Date().toLocaleString(),
    role: "user",
    content: "",
    ...override,
  };
}

export interface ChatStat {
  tokenCount: number;
  wordCount: number;
  charCount: number;
}

export interface ChatSession {
  id: number;
  topic: string;

  memoryPrompt: string;
  messages: ChatMessage[];
  stat: ChatStat;
  lastUpdate: number;
  lastSummarizeIndex: number;
  clearContextIndex?: number;

  mask: Mask;
}

export const DEFAULT_TOPIC = Locale.Store.DefaultTopic;
export const BOT_HELLO: ChatMessage = createMessage({
  role: "assistant",
  content: Locale.Store.BotHello,
});

function createEmptySession(): ChatSession {
  return {
    id: Date.now() + Math.random(),
    topic: DEFAULT_TOPIC,
    memoryPrompt: "",
    messages: [],
    stat: {
      tokenCount: 0,
      wordCount: 0,
      charCount: 0,
    },
    lastUpdate: Date.now(),
    lastSummarizeIndex: 0,

    mask: createEmptyMask(),
  };
}

interface ChatStore {
  sessions: ChatSession[];
  currentSessionIndex: number;
  globalId: number;
  clearSessions: () => void;
  moveSession: (from: number, to: number) => void;
  selectSession: (index: number) => void;
  newSession: (mask?: Mask) => void;
  deleteSession: (index: number) => void;
  currentSession: () => ChatSession;
  onNewMessage: (message: ChatMessage) => void;
  onUserInput: (
    content: string,
    websiteConfigStore: WebsiteConfigStore,
    authStore: AuthStore,
    navigateToLogin: () => void,
  ) => Promise<void>;
  summarizeSession: () => void;
  updateStat: (message: ChatMessage) => void;
  updateCurrentSession: (updater: (session: ChatSession) => void) => void;
  updateMessage: (
    sessionIndex: number,
    messageIndex: number,
    updater: (message?: ChatMessage) => void,
  ) => void;
  resetSession: () => void;
  getMessagesWithMemory: () => ChatMessage[];
  getMemoryPrompt: () => ChatMessage;

  clearAllData: () => void;
}

function countMessages(msgs: ChatMessage[]) {
  return msgs.reduce((pre, cur) => pre + cur.content.length, 0);
}

export const useChatStore = create<ChatStore>()(
  persist(
    (set, get) => ({
      sessions: [createEmptySession()],
      currentSessionIndex: 0,
      globalId: 0,

      clearSessions() {
        set(() => ({
          sessions: [createEmptySession()],
          currentSessionIndex: 0,
        }));
      },

      selectSession(index: number) {
        set({
          currentSessionIndex: index,
        });
      },

      moveSession(from: number, to: number) {
        set((state) => {
          const { sessions, currentSessionIndex: oldIndex } = state;

          // move the session
          const newSessions = [...sessions];
          const session = newSessions[from];
          newSessions.splice(from, 1);
          newSessions.splice(to, 0, session);

          // modify current session id
          let newIndex = oldIndex === from ? to : oldIndex;
          if (oldIndex > from && oldIndex <= to) {
            newIndex -= 1;
          } else if (oldIndex < from && oldIndex >= to) {
            newIndex += 1;
          }

          return {
            currentSessionIndex: newIndex,
            sessions: newSessions,
          };
        });
      },

      newSession(mask) {
        const session = createEmptySession();

        set(() => ({ globalId: get().globalId + 1 }));
        session.id = get().globalId;

        if (mask) {
          session.mask = { ...mask };
          session.topic = mask.name;
        }

        set((state) => ({
          currentSessionIndex: 0,
          sessions: [session].concat(state.sessions),
        }));
      },

      deleteSession(index) {
        const deletingLastSession = get().sessions.length === 1;
        const deletedSession = get().sessions.at(index);

        if (!deletedSession) return;

        const sessions = get().sessions.slice();
        sessions.splice(index, 1);

        const currentIndex = get().currentSessionIndex;
        let nextIndex = Math.min(
          currentIndex - Number(index < currentIndex),
          sessions.length - 1,
        );

        if (deletingLastSession) {
          nextIndex = 0;
          sessions.push(createEmptySession());
        }

        // for undo delete action
        const restoreState = {
          currentSessionIndex: get().currentSessionIndex,
          sessions: get().sessions.slice(),
        };

        set(() => ({
          currentSessionIndex: nextIndex,
          sessions,
        }));

        showToast(
          Locale.Home.DeleteToast,
          {
            text: Locale.Home.Revert,
            onClick() {
              set(() => restoreState);
            },
          },
          5000,
        );
      },

      currentSession() {
        let index = get().currentSessionIndex;
        const sessions = get().sessions;

        if (index < 0 || index >= sessions.length) {
          index = Math.min(sessions.length - 1, Math.max(0, index));
          set(() => ({ currentSessionIndex: index }));
        }

        const session = sessions[index];

        return session;
      },

      onNewMessage(message) {
        get().updateCurrentSession((session) => {
          session.lastUpdate = Date.now();
        });
        get().updateStat(message);
        get().summarizeSession();
      },

      async onUserInput(
        content,
        websiteConfigStore,
        authStore,
        navigateToLogin,
      ) {
        const session = get().currentSession();
        const modelConfig = session.mask.modelConfig;
        const sensitiveWordsTip = websiteConfigStore.sensitiveWordsTip;
        const balanceNotEnough = websiteConfigStore.balanceNotEnough;

        const userMessage: ChatMessage = createMessage({
          role: "user",
          content,
        });

        const botMessage: ChatMessage = createMessage({
          role: "assistant",
          streaming: true,
          id: userMessage.id! + 1,
          model: modelConfig.model,
        });

        const systemInfo = createMessage({
          role: "system",
          content: `IMPORTANT: You are a virtual assistant powered by the ${
            modelConfig.model
          } model, now time is ${new Date().toLocaleString()}}`,
          id: botMessage.id! + 1,
        });

        // get recent messages
        const systemMessages = [];
        // if user define a mask with context prompts, wont send system info
        if (session.mask.context.length === 0) {
          systemMessages.push(systemInfo);
        }

        const recentMessages = get().getMessagesWithMemory();
        const sendMessages = systemMessages.concat(
          recentMessages.concat(userMessage),
        );
        const sessionIndex = get().currentSessionIndex;
        const messageIndex = get().currentSession().messages.length + 1;

        // save user's and bot's message
        get().updateCurrentSession((session) => {
          session.messages.push(userMessage);
          session.messages.push(botMessage);
        });

        // make request
        console.log("[User Input] ", sendMessages);
        api.llm.chat({
          messages: sendMessages,
          config: { ...modelConfig, stream: true },
          onUpdate(message) {
            botMessage.streaming = true;
            if (message) {
              botMessage.content = message;
            }
            set(() => ({}));
          },
          onFinish(message) {
            botMessage.streaming = false;
            let logout = false;
            if (message) {
              try {
                let jsonContent = JSON.parse(message);
                if (jsonContent && jsonContent.code === 10302) {
                  // 敏感词判断
                  message = sensitiveWordsTip
                    ? sensitiveWordsTip.replace(
                        "${question}",
                        jsonContent.message,
                      )
                    : Locale.Chat.SensitiveWordsTip(jsonContent.message);
                } else if (jsonContent && jsonContent.code === 10401) {
                  message = balanceNotEnough
                    ? balanceNotEnough
                    : Locale.Chat.BalanceNotEnough;
                } else if (
                  jsonContent &&
                  (jsonContent.code === 10001 || jsonContent.code === 10002)
                ) {
<<<<<<< HEAD
=======
                  logout = true;
>>>>>>> e816b30d
                  authStore.removeToken();
                  message = Locale.Error.Unauthorized;
                } else {
                  message = prettyObject(jsonContent);
                }
              } catch (e) {
                // ignore
              }
              botMessage.content = message;
              get().onNewMessage(botMessage);
            }
            ChatControllerPool.remove(
              sessionIndex,
              botMessage.id ?? messageIndex,
            );
            set(() => ({}));
            if (logout) {
              navigateToLogin();
            }
          },
          onError(error) {
            const isAborted = error.message.includes("aborted");
            botMessage.content =
              "\n\n" +
              prettyObject({
                error: true,
                message: error.message,
              });
            botMessage.streaming = false;
            userMessage.isError = !isAborted;
            botMessage.isError = !isAborted;

            set(() => ({}));
            ChatControllerPool.remove(
              sessionIndex,
              botMessage.id ?? messageIndex,
            );

            console.error("[Chat] failed ", error);
          },
          onController(controller) {
            // collect controller for stop/retry
            ChatControllerPool.addController(
              sessionIndex,
              botMessage.id ?? messageIndex,
              controller,
            );
          },
        });
      },

      getMemoryPrompt() {
        const session = get().currentSession();

        return {
          role: "system",
          content:
            session.memoryPrompt.length > 0
              ? Locale.Store.Prompt.History(session.memoryPrompt)
              : "",
          date: "",
        } as ChatMessage;
      },

      getMessagesWithMemory() {
        const session = get().currentSession();
        const modelConfig = session.mask.modelConfig;

        // wont send cleared context messages
        const clearedContextMessages = session.messages.slice(
          session.clearContextIndex ?? 0,
        );
        const messages = clearedContextMessages.filter((msg) => !msg.isError);
        const n = messages.length;

        const context = session.mask.context.slice();

        // long term memory
        if (
          modelConfig.sendMemory &&
          session.memoryPrompt &&
          session.memoryPrompt.length > 0
        ) {
          const memoryPrompt = get().getMemoryPrompt();
          context.push(memoryPrompt);
        }

        // get short term and unmemoried long term memory
        const shortTermMemoryMessageIndex = Math.max(
          0,
          n - modelConfig.historyMessageCount,
        );
        const longTermMemoryMessageIndex = session.lastSummarizeIndex;
        const mostRecentIndex = Math.max(
          shortTermMemoryMessageIndex,
          longTermMemoryMessageIndex,
        );
        const threshold = modelConfig.compressMessageLengthThreshold * 2;

        // get recent messages as many as possible
        const reversedRecentMessages = [];
        for (
          let i = n - 1, count = 0;
          i >= mostRecentIndex && count < threshold;
          i -= 1
        ) {
          const msg = messages[i];
          if (!msg || msg.isError) continue;
          count += msg.content.length;
          reversedRecentMessages.push(msg);
        }

        // concat
        const recentMessages = context.concat(reversedRecentMessages.reverse());

        return recentMessages;
      },

      updateMessage(
        sessionIndex: number,
        messageIndex: number,
        updater: (message?: ChatMessage) => void,
      ) {
        const sessions = get().sessions;
        const session = sessions.at(sessionIndex);
        const messages = session?.messages;
        updater(messages?.at(messageIndex));
        set(() => ({ sessions }));
      },

      resetSession() {
        get().updateCurrentSession((session) => {
          session.messages = [];
          session.memoryPrompt = "";
        });
      },

      summarizeSession() {
        const session = get().currentSession();

        // remove error messages if any
        const messages = session.messages;

        // should summarize topic after chating more than 50 words
        const SUMMARIZE_MIN_LEN = 50;
        if (
          session.topic === DEFAULT_TOPIC &&
          countMessages(messages) >= SUMMARIZE_MIN_LEN
        ) {
          const topicMessages = messages.concat(
            createMessage({
              role: "user",
              content: Locale.Store.Prompt.Topic,
            }),
          );
          api.llm.chat({
            messages: topicMessages,
            config: {
              model: "gpt-3.5-turbo",
            },
            onFinish(message) {
              get().updateCurrentSession(
                (session) =>
                  (session.topic =
                    message.length > 0 ? trimTopic(message) : DEFAULT_TOPIC),
              );
            },
          });
        }

        const modelConfig = session.mask.modelConfig;
        const summarizeIndex = Math.max(
          session.lastSummarizeIndex,
          session.clearContextIndex ?? 0,
        );
        let toBeSummarizedMsgs = messages
          .filter((msg) => !msg.isError)
          .slice(summarizeIndex);

        const historyMsgLength = countMessages(toBeSummarizedMsgs);

        if (historyMsgLength > modelConfig?.max_tokens ?? 4000) {
          const n = toBeSummarizedMsgs.length;
          toBeSummarizedMsgs = toBeSummarizedMsgs.slice(
            Math.max(0, n - modelConfig.historyMessageCount),
          );
        }

        // add memory prompt
        toBeSummarizedMsgs.unshift(get().getMemoryPrompt());

        const lastSummarizeIndex = session.messages.length;

        console.log(
          "[Chat History] ",
          toBeSummarizedMsgs,
          historyMsgLength,
          modelConfig.compressMessageLengthThreshold,
        );

        if (
          historyMsgLength > modelConfig.compressMessageLengthThreshold &&
          modelConfig.sendMemory
        ) {
          api.llm.chat({
            messages: toBeSummarizedMsgs.concat({
              role: "system",
              content: Locale.Store.Prompt.Summarize,
              date: "",
            }),
            config: { ...modelConfig, stream: true },
            onUpdate(message) {
              session.memoryPrompt = message;
            },
            onFinish(message) {
              console.log("[Memory] ", message);
              session.lastSummarizeIndex = lastSummarizeIndex;
            },
            onError(err) {
              console.error("[Summarize] ", err);
            },
          });
        }
      },

      updateStat(message) {
        get().updateCurrentSession((session) => {
          session.stat.charCount += message.content.length;
          // TODO: should update chat count and word count
        });
      },

      updateCurrentSession(updater) {
        const sessions = get().sessions;
        const index = get().currentSessionIndex;
        updater(sessions[index]);
        set(() => ({ sessions }));
      },

      clearAllData() {
        localStorage.clear();
        location.reload();
      },
    }),
    {
      name: StoreKey.Chat,
      version: 2,
      migrate(persistedState, version) {
        const state = persistedState as any;
        const newState = JSON.parse(JSON.stringify(state)) as ChatStore;

        if (version < 2) {
          newState.globalId = 0;
          newState.sessions = [];

          const oldSessions = state.sessions;
          for (const oldSession of oldSessions) {
            const newSession = createEmptySession();
            newSession.topic = oldSession.topic;
            newSession.messages = [...oldSession.messages];
            newSession.mask.modelConfig.sendMemory = true;
            newSession.mask.modelConfig.historyMessageCount = 4;
            newSession.mask.modelConfig.compressMessageLengthThreshold = 1000;
            newState.sessions.push(newSession);
          }
        }

        return newState;
      },
    },
  ),
);<|MERGE_RESOLUTION|>--- conflicted
+++ resolved
@@ -324,10 +324,7 @@
                   jsonContent &&
                   (jsonContent.code === 10001 || jsonContent.code === 10002)
                 ) {
-<<<<<<< HEAD
-=======
                   logout = true;
->>>>>>> e816b30d
                   authStore.removeToken();
                   message = Locale.Error.Unauthorized;
                 } else {
