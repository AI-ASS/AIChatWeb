--- conflicted
+++ resolved
@@ -14,7 +14,8 @@
 import { ChatControllerPool } from "../client/controller";
 import { prettyObject } from "../utils/format";
 import { estimateTokenLength } from "../utils/token";
-<<<<<<< HEAD
+import { nanoid } from "nanoid";
+import { createPersistStore } from "../utils/store";
 import { AiPlugin, WebsiteConfigStore } from "./website";
 import { AuthStore } from "./auth";
 
@@ -22,10 +23,6 @@
   toolName: string;
   toolInput?: string;
 }
-=======
-import { nanoid } from "nanoid";
-import { createPersistStore } from "../utils/store";
->>>>>>> f21f9221
 
 export type ChatMessage = RequestMessage & {
   date: string;
@@ -94,57 +91,14 @@
   };
 }
 
-<<<<<<< HEAD
+function getSummarizeModel(currentModel: string) {
+  // if it is using gpt-* models, force to use 3.5 to summarize
+  return currentModel.startsWith("gpt") ? SUMMARIZE_MODEL : currentModel;
+}
+
 export interface PluginActionModel {
   plugin: AiPlugin;
   value: boolean;
-=======
-function getSummarizeModel(currentModel: string) {
-  // if it is using gpt-* models, force to use 3.5 to summarize
-  return currentModel.startsWith("gpt") ? SUMMARIZE_MODEL : currentModel;
->>>>>>> f21f9221
-}
-
-interface ChatStore {
-  sessions: ChatSession[];
-  currentSessionIndex: number;
-  clearSessions: () => void;
-  moveSession: (from: number, to: number) => void;
-  selectSession: (index: number) => void;
-  newSession: (mask?: Mask) => void;
-  deleteSession: (index: number) => void;
-  currentSession: () => ChatSession;
-  nextSession: (delta: number) => void;
-  onNewMessage: (message: ChatMessage) => void;
-  onUserInput: (
-    content: string,
-    plugins: PluginActionModel[],
-    imageMode: string,
-    baseImages: any[],
-    websiteConfigStore: WebsiteConfigStore,
-    authStore: AuthStore,
-    navigateToLogin: () => void,
-  ) => Promise<ChatSubmitResult | void>;
-  getDrawTaskProgress: (
-    message: ChatMessage,
-    websiteConfigStore: WebsiteConfigStore,
-    authStore: AuthStore,
-  ) => Promise<boolean | void>;
-  summarizeSession: () => void;
-  updateStat: (message: ChatMessage) => void;
-  updateCurrentSession: (updater: (session: ChatSession) => void) => void;
-  updateMessage: (
-    sessionIndex: number,
-    messageIndex: number,
-    updater: (message?: ChatMessage) => void,
-  ) => void;
-  resetSession: () => void;
-  getMessagesWithMemory: (
-    websiteConfigStore: WebsiteConfigStore,
-  ) => ChatMessage[];
-  getMemoryPrompt: () => ChatMessage;
-
-  clearAllData: () => void;
 }
 
 function countMessages(msgs: ChatMessage[]) {
@@ -324,19 +278,15 @@
         get().summarizeSession();
       },
 
-<<<<<<< HEAD
       async onUserInput(
-        content,
-        plugins,
-        imageMode,
-        baseImages,
-        websiteConfigStore,
-        authStore,
-        navigateToLogin,
+        content: string,
+        plugins: PluginActionModel[],
+        imageMode: string,
+        baseImages: any[],
+        websiteConfigStore: WebsiteConfigStore,
+        authStore: AuthStore,
+        navigateToLogin: () => void,
       ) {
-=======
-      async onUserInput(content: string) {
->>>>>>> f21f9221
         const session = get().currentSession();
         const modelConfig = session.mask.modelConfig;
         const sensitiveWordsTip = websiteConfigStore.sensitiveWordsTip;
@@ -457,17 +407,10 @@
               botMessage.content = message;
               get().onNewMessage(botMessage);
             }
-<<<<<<< HEAD
-            ChatControllerPool.remove(
-              sessionIndex,
-              botMessage.id ?? messageIndex,
-            );
+            ChatControllerPool.remove(session.id, botMessage.id);
             if (logout) {
               navigateToLogin();
             }
-=======
-            ChatControllerPool.remove(session.id, botMessage.id);
->>>>>>> f21f9221
           },
           onError(error) {
             const isAborted = error.message.includes("aborted");
@@ -765,32 +708,23 @@
         ) {
           const content = Locale.Store.Prompt.Summarize;
           api.llm.chat({
-<<<<<<< HEAD
-            messages: toBeSummarizedMsgs.concat({
-              role: "system",
-              content,
-              date: "",
-            }),
+            messages: toBeSummarizedMsgs.concat(
+              createMessage({
+                role: "system",
+                content,
+                date: "",
+              }),
+            ),
             botMessage: toBeSummarizedMsgs[toBeSummarizedMsgs.length - 1],
             content,
             plugins: [],
             imageMode: "",
             baseImages: [],
-            config: { ...modelConfig, stream: true },
-=======
-            messages: toBeSummarizedMsgs.concat(
-              createMessage({
-                role: "system",
-                content: Locale.Store.Prompt.Summarize,
-                date: "",
-              }),
-            ),
             config: {
               ...modelConfig,
               stream: true,
               model: getSummarizeModel(session.mask.modelConfig.model),
             },
->>>>>>> f21f9221
             onUpdate(message) {
               session.memoryPrompt = message;
             },
