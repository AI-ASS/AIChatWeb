--- conflicted
+++ resolved
@@ -366,15 +366,12 @@
   cursor: pointer;
   margin: 2px 2px;
 
-<<<<<<< HEAD
-  width: 50px;
+  width: 55px;
 
   &.zoom-out {
     width: 70px;
   }
-=======
-  width: 55px;
->>>>>>> 777fdd0c
+
 }
 
 .chat-message-action-date {
