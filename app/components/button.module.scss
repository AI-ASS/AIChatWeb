.icon-button {
  background-color: var(--white);
  border-radius: 10px;
  display: flex;
  align-items: center;
  justify-content: center;
  padding: 10px;

  cursor: pointer;
  transition: all 0.3s ease;
  overflow: hidden;
  user-select: none;
  outline: none;
  border: none;
  color: var(--black);

  &[disabled] {
    cursor: not-allowed;
    opacity: 0.5;
  }

  &.primary {
    background-color: var(--primary);
    color: white;

    path {
      fill: white !important;
    }
  }

<<<<<<< HEAD
  &.second {
    background-color: var(--second);
    //color: white;

    // path {
    //   fill: white !important;
    // }
=======
  &.danger {
    color: rgba($color: red, $alpha: 0.8);
    border-color: rgba($color: red, $alpha: 0.5);
    background-color: rgba($color: red, $alpha: 0.05);

    &:hover {
      border-color: red;
      background-color: rgba($color: red, $alpha: 0.1);
    }

    path {
      fill: red !important;
    }
  }

  &:hover,
  &:focus {
    border-color: var(--primary);
>>>>>>> 2388f853
  }
}

.shadow {
  box-shadow: var(--card-shadow);
}

.border {
  border: var(--border-in-light);
}

<<<<<<< HEAD
.block {
  display: block;
  width: 100%;
}

.icon-button:hover {
  border-color: var(--primary);
}

=======
>>>>>>> 2388f853
.icon-button-icon {
  width: 16px;
  height: 16px;
  display: flex;
  justify-content: center;
  align-items: center;
}

@media only screen and (max-width: 600px) {
  .icon-button {
    padding: 16px;
  }
}

.icon-button-text {
  font-size: 12px;
  overflow: hidden;
  text-overflow: ellipsis;
  white-space: nowrap;

  &:not(:first-child) {
    margin-left: 5px;
  }
}<|MERGE_RESOLUTION|>--- conflicted
+++ resolved
@@ -28,7 +28,6 @@
     }
   }
 
-<<<<<<< HEAD
   &.second {
     background-color: var(--second);
     //color: white;
@@ -36,7 +35,8 @@
     // path {
     //   fill: white !important;
     // }
-=======
+  }
+
   &.danger {
     color: rgba($color: red, $alpha: 0.8);
     border-color: rgba($color: red, $alpha: 0.5);
@@ -55,7 +55,6 @@
   &:hover,
   &:focus {
     border-color: var(--primary);
->>>>>>> 2388f853
   }
 }
 
@@ -67,18 +66,11 @@
   border: var(--border-in-light);
 }
 
-<<<<<<< HEAD
 .block {
   display: block;
   width: 100%;
 }
 
-.icon-button:hover {
-  border-color: var(--primary);
-}
-
-=======
->>>>>>> 2388f853
 .icon-button-icon {
   width: 16px;
   height: 16px;
