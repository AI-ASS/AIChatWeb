<<<<<<< HEAD
import {
  ModalConfigValidator,
  ModelConfig,
  useWebsiteConfigStore,
} from "../store";
=======
import { ModalConfigValidator, ModelConfig, useAppConfig } from "../store";
>>>>>>> f21f9221

import Locale from "../locales";
import { InputRange } from "./input-range";
import { ListItem, Select } from "./ui-lib";

export function ModelConfigList(props: {
  modelConfig: ModelConfig;
  updateConfig: (updater: (config: ModelConfig) => void) => void;
}) {
<<<<<<< HEAD
  const { availableModels } = useWebsiteConfigStore();
=======
  const config = useAppConfig();

>>>>>>> f21f9221
  return (
    <>
      <ListItem title={Locale.Settings.Model}>
        <Select
          value={
            props.modelConfig.model + "\u0000" + props.modelConfig.contentType
          }
          onChange={(e) => {
            props.updateConfig((config) => {
              const nameAndType = e.currentTarget.value.split("\u0000");
              config.model = ModalConfigValidator.model(nameAndType[0]);
              config.contentType = ModalConfigValidator.modelContentType(
                nameAndType[1],
              );
            });
          }}
        >
<<<<<<< HEAD
          {availableModels.map((v) => (
            <option
              value={v.name + "\u0000" + v.contentType}
              key={v.name + "\u0000" + v.contentType}
            >
=======
          {config.allModels().map((v, i) => (
            <option value={v.name} key={i} disabled={!v.available}>
>>>>>>> f21f9221
              {v.name}
              {v.contentType == "Image" ? "(绘画)" : ""}
            </option>
          ))}
        </Select>
      </ListItem>
      <ListItem
        title={Locale.Settings.Temperature.Title}
        subTitle={Locale.Settings.Temperature.SubTitle}
      >
        <InputRange
          value={props.modelConfig.temperature?.toFixed(1)}
          min="0"
          max="1" // lets limit it to 0-1
          step="0.1"
          onChange={(e) => {
            props.updateConfig(
              (config) =>
                (config.temperature = ModalConfigValidator.temperature(
                  e.currentTarget.valueAsNumber,
                )),
            );
          }}
        ></InputRange>
      </ListItem>
      <ListItem
        title={Locale.Settings.TopP.Title}
        subTitle={Locale.Settings.TopP.SubTitle}
      >
        <InputRange
          value={(props.modelConfig.top_p ?? 1).toFixed(1)}
          min="0"
          max="1"
          step="0.1"
          onChange={(e) => {
            props.updateConfig(
              (config) =>
                (config.top_p = ModalConfigValidator.top_p(
                  e.currentTarget.valueAsNumber,
                )),
            );
          }}
        ></InputRange>
      </ListItem>
      <ListItem
        title={Locale.Settings.MaxTokens.Title}
        subTitle={Locale.Settings.MaxTokens.SubTitle}
      >
        <input
          type="number"
          min={100}
          max={100000}
          value={props.modelConfig.max_tokens}
          onChange={(e) =>
            props.updateConfig(
              (config) =>
                (config.max_tokens = ModalConfigValidator.max_tokens(
                  e.currentTarget.valueAsNumber,
                )),
            )
          }
        ></input>
      </ListItem>
      <ListItem
        title={Locale.Settings.PresencePenalty.Title}
        subTitle={Locale.Settings.PresencePenalty.SubTitle}
      >
        <InputRange
          value={props.modelConfig.presence_penalty?.toFixed(1)}
          min="-2"
          max="2"
          step="0.1"
          onChange={(e) => {
            props.updateConfig(
              (config) =>
                (config.presence_penalty =
                  ModalConfigValidator.presence_penalty(
                    e.currentTarget.valueAsNumber,
                  )),
            );
          }}
        ></InputRange>
      </ListItem>

      <ListItem
        title={Locale.Settings.FrequencyPenalty.Title}
        subTitle={Locale.Settings.FrequencyPenalty.SubTitle}
      >
        <InputRange
          value={props.modelConfig.frequency_penalty?.toFixed(1)}
          min="-2"
          max="2"
          step="0.1"
          onChange={(e) => {
            props.updateConfig(
              (config) =>
                (config.frequency_penalty =
                  ModalConfigValidator.frequency_penalty(
                    e.currentTarget.valueAsNumber,
                  )),
            );
          }}
        ></InputRange>
      </ListItem>

      <ListItem
        title={Locale.Settings.InjectSystemPrompts.Title}
        subTitle={Locale.Settings.InjectSystemPrompts.SubTitle}
      >
        <input
          type="checkbox"
          checked={props.modelConfig.enableInjectSystemPrompts}
          onChange={(e) =>
            props.updateConfig(
              (config) =>
                (config.enableInjectSystemPrompts = e.currentTarget.checked),
            )
          }
        ></input>
      </ListItem>

      <ListItem
        title={Locale.Settings.InputTemplate.Title}
        subTitle={Locale.Settings.InputTemplate.SubTitle}
      >
        <input
          type="text"
          value={props.modelConfig.template}
          onChange={(e) =>
            props.updateConfig(
              (config) => (config.template = e.currentTarget.value),
            )
          }
        ></input>
      </ListItem>

      <ListItem
        title={Locale.Settings.HistoryCount.Title}
        subTitle={Locale.Settings.HistoryCount.SubTitle}
      >
        <InputRange
          title={props.modelConfig.historyMessageCount.toString()}
          value={props.modelConfig.historyMessageCount}
          min="0"
          max="64"
          step="1"
          onChange={(e) =>
            props.updateConfig(
              (config) => (config.historyMessageCount = e.target.valueAsNumber),
            )
          }
        ></InputRange>
      </ListItem>

      <ListItem
        title={Locale.Settings.CompressThreshold.Title}
        subTitle={Locale.Settings.CompressThreshold.SubTitle}
      >
        <input
          type="number"
          min={500}
          max={4000}
          value={props.modelConfig.compressMessageLengthThreshold}
          onChange={(e) =>
            props.updateConfig(
              (config) =>
                (config.compressMessageLengthThreshold =
                  e.currentTarget.valueAsNumber),
            )
          }
        ></input>
      </ListItem>
      <ListItem title={Locale.Memory.Title} subTitle={Locale.Memory.Send}>
        <input
          type="checkbox"
          checked={props.modelConfig.sendMemory}
          onChange={(e) =>
            props.updateConfig(
              (config) => (config.sendMemory = e.currentTarget.checked),
            )
          }
        ></input>
      </ListItem>
    </>
  );
}<|MERGE_RESOLUTION|>--- conflicted
+++ resolved
@@ -1,12 +1,9 @@
-<<<<<<< HEAD
 import {
   ModalConfigValidator,
   ModelConfig,
   useWebsiteConfigStore,
+  useAppConfig,
 } from "../store";
-=======
-import { ModalConfigValidator, ModelConfig, useAppConfig } from "../store";
->>>>>>> f21f9221
 
 import Locale from "../locales";
 import { InputRange } from "./input-range";
@@ -16,12 +13,9 @@
   modelConfig: ModelConfig;
   updateConfig: (updater: (config: ModelConfig) => void) => void;
 }) {
-<<<<<<< HEAD
+  const config = useAppConfig();
+
   const { availableModels } = useWebsiteConfigStore();
-=======
-  const config = useAppConfig();
-
->>>>>>> f21f9221
   return (
     <>
       <ListItem title={Locale.Settings.Model}>
@@ -39,16 +33,11 @@
             });
           }}
         >
-<<<<<<< HEAD
           {availableModels.map((v) => (
             <option
               value={v.name + "\u0000" + v.contentType}
               key={v.name + "\u0000" + v.contentType}
             >
-=======
-          {config.allModels().map((v, i) => (
-            <option value={v.name} key={i} disabled={!v.available}>
->>>>>>> f21f9221
               {v.name}
               {v.contentType == "Image" ? "(绘画)" : ""}
             </option>
