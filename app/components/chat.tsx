import { useDebouncedCallback } from "use-debounce";
import React, {
  useState,
  useRef,
  useEffect,
  useMemo,
  useCallback,
  Fragment,
} from "react";

import SendWhiteIcon from "../icons/send-white.svg";
import BrainIcon from "../icons/brain.svg";
import RenameIcon from "../icons/rename.svg";
import UserIcon from "../icons/user.svg";
import CartIcon from "../icons/cart-outline.svg";
import ExportIcon from "../icons/share.svg";
import ReturnIcon from "../icons/return.svg";
import CopyIcon from "../icons/copy.svg";
import LoadingIcon from "../icons/three-dots.svg";
import PromptIcon from "../icons/prompt.svg";
import MaskIcon from "../icons/app.svg";
import CloseIcon from "../icons/close.svg";
// import InternetIcon from "../icons/internet.svg";
import MaxIcon from "../icons/max.svg";
import MinIcon from "../icons/min.svg";
import ResetIcon from "../icons/reload.svg";
import BreakIcon from "../icons/break.svg";
import SettingsIcon from "../icons/chat-settings.svg";
import DeleteIcon from "../icons/clear.svg";
import PinIcon from "../icons/pin.svg";
import EditIcon from "../icons/rename.svg";
import ConfirmIcon from "../icons/confirm.svg";
import CancelIcon from "../icons/cancel.svg";
import MenuIcon from "../icons/boldmenu.svg";

import LightIcon from "../icons/light.svg";
import DarkIcon from "../icons/dark.svg";
import AutoIcon from "../icons/auto.svg";
import BottomIcon from "../icons/bottom.svg";
import StopIcon from "../icons/pause.svg";
import RobotIcon from "../icons/robot.svg";
import Internet from "../icons/internetsearch.svg";
import HorizontalIcon from "../icons/horizontal.svg";
import VerticalIcon from "../icons/vertical.svg";
import PanLeftIcon from "../icons/pan-left.svg";
import PanRightIcon from "../icons/pan-right.svg";
import PanUpIcon from "../icons/pan-up.svg";
import PanDownIcon from "../icons/pan-down.svg";
import UploadIcon from "../icons/upload.svg";
import CheckmarkIcon from "../icons/checkmark.svg";

import {
  ChatMessage,
  SubmitKey,
  useChatStore,
  BOT_HELLO,
  createMessage,
  useAuthStore,
  useAccessStore,
  Theme,
  useAppConfig,
  DEFAULT_TOPIC,
  ModelType,
  AiPlugin,
  PluginActionModel,
} from "../store";

import {
  copyToClipboard,
  selectOrCopy,
  autoGrowTextArea,
  useMobileScreen,
  getSecondsDiff,
  fromYYYYMMDD_HHMMSS,
} from "../utils";

import dynamic from "next/dynamic";

import { ChatControllerPool } from "../client/controller";
import { Prompt, usePromptStore } from "../store/prompt";
import Locale from "../locales";

import { IconButton } from "./button";
import styles from "./chat.module.scss";

import {
  List,
  ListItem,
  Modal,
  Selector,
  showConfirm,
  showPrompt,
  showToast,
} from "./ui-lib";
import { useNavigate } from "react-router-dom";
import {
  CHAT_PAGE_SIZE,
  LAST_INPUT_KEY,
  Path,
  REQUEST_TIMEOUT_MS,
  UNFINISHED_INPUT,
} from "../constant";
import { Avatar } from "./emoji";
import { ContextPrompts, MaskAvatar, MaskConfig } from "./mask";
import { useMaskStore } from "../store/mask";
import { ChatCommandPrefix, useChatCommand, useCommand } from "../command";
import { prettyObject } from "../utils/format";
import { ExportMessageModal } from "./exporter";
import { getClientConfig } from "../config/client";
<<<<<<< HEAD
import { useWebsiteConfigStore } from "../store";
=======
import { useAllModels } from "../utils/hooks";
>>>>>>> 2bfb3628

const Markdown = dynamic(async () => (await import("./markdown")).Markdown, {
  loading: () => <LoadingIcon />,
});

//const ChatFetchTaskPool: Record<string, any> = {};

export function SessionConfigModel(props: { onClose: () => void }) {
  const chatStore = useChatStore();
  const session = chatStore.currentSession();
  const maskStore = useMaskStore();
  const navigate = useNavigate();

  return (
    <div className="modal-mask">
      <Modal
        title={Locale.Context.Edit}
        onClose={() => props.onClose()}
        actions={[
          <IconButton
            key="reset"
            icon={<ResetIcon />}
            bordered
            text={Locale.Chat.Config.Reset}
            onClick={async () => {
              if (await showConfirm(Locale.Memory.ResetConfirm)) {
                chatStore.updateCurrentSession(
                  (session) => (session.memoryPrompt = ""),
                );
              }
            }}
          />,
          <IconButton
            key="copy"
            icon={<CopyIcon />}
            bordered
            text={Locale.Chat.Config.SaveAs}
            onClick={() => {
              navigate(Path.Masks);
              setTimeout(() => {
                maskStore.create(session.mask);
              }, 500);
            }}
          />,
        ]}
      >
        <MaskConfig
          mask={session.mask}
          updateMask={(updater) => {
            const mask = { ...session.mask };
            updater(mask);
            chatStore.updateCurrentSession((session) => (session.mask = mask));
          }}
          shouldSyncFromGlobal
          extraListItems={
            session.mask.modelConfig.sendMemory ? (
              <ListItem
                className="copyable"
                title={`${Locale.Memory.Title} (${session.lastSummarizeIndex} of ${session.messages.length})`}
                subTitle={session.memoryPrompt || Locale.Memory.EmptyContent}
              ></ListItem>
            ) : (
              <></>
            )
          }
        ></MaskConfig>
      </Modal>
    </div>
  );
}

function PromptToast(props: {
  showToast?: boolean;
  showModal?: boolean;
  setShowModal: (_: boolean) => void;
}) {
  const chatStore = useChatStore();
  const session = chatStore.currentSession();
  const context = session.mask.context;

  return (
    <div className={styles["prompt-toast"]} key="prompt-toast">
      {props.showToast && (
        <div
          className={styles["prompt-toast-inner"] + " clickable"}
          role="button"
          onClick={() => props.setShowModal(true)}
        >
          <BrainIcon />
          <span className={styles["prompt-toast-content"]}>
            {Locale.Context.Toast(context.length)}
          </span>
        </div>
      )}
      {props.showModal && (
        <SessionConfigModel onClose={() => props.setShowModal(false)} />
      )}
    </div>
  );
}

function useSubmitHandler() {
  const config = useAppConfig();
  const submitKey = config.submitKey;
  const isComposing = useRef(false);

  useEffect(() => {
    const onCompositionStart = () => {
      isComposing.current = true;
    };
    const onCompositionEnd = () => {
      isComposing.current = false;
    };

    window.addEventListener("compositionstart", onCompositionStart);
    window.addEventListener("compositionend", onCompositionEnd);

    return () => {
      window.removeEventListener("compositionstart", onCompositionStart);
      window.removeEventListener("compositionend", onCompositionEnd);
    };
  }, []);

  const shouldSubmit = (e: React.KeyboardEvent<HTMLTextAreaElement>) => {
    if (e.key !== "Enter") return false;
    if (e.key === "Enter" && (e.nativeEvent.isComposing || isComposing.current))
      return false;
    return (
      (config.submitKey === SubmitKey.AltEnter && e.altKey) ||
      (config.submitKey === SubmitKey.CtrlEnter && e.ctrlKey) ||
      (config.submitKey === SubmitKey.ShiftEnter && e.shiftKey) ||
      (config.submitKey === SubmitKey.MetaEnter && e.metaKey) ||
      (config.submitKey === SubmitKey.Enter &&
        !e.altKey &&
        !e.ctrlKey &&
        !e.shiftKey &&
        !e.metaKey)
    );
  };

  return {
    submitKey,
    shouldSubmit,
  };
}

export type RenderPompt = Pick<Prompt, "title" | "content">;

export function PromptHints(props: {
  prompts: RenderPompt[];
  onPromptSelect: (prompt: RenderPompt) => void;
}) {
  const noPrompts = props.prompts.length === 0;
  const [selectIndex, setSelectIndex] = useState(0);
  const selectedRef = useRef<HTMLDivElement>(null);

  useEffect(() => {
    setSelectIndex(0);
  }, [props.prompts.length]);

  useEffect(() => {
    const onKeyDown = (e: KeyboardEvent) => {
      if (noPrompts || e.metaKey || e.altKey || e.ctrlKey) {
        return;
      }
      // arrow up / down to select prompt
      const changeIndex = (delta: number) => {
        e.stopPropagation();
        e.preventDefault();
        const nextIndex = Math.max(
          0,
          Math.min(props.prompts.length - 1, selectIndex + delta),
        );
        setSelectIndex(nextIndex);
        selectedRef.current?.scrollIntoView({
          block: "center",
        });
      };

      if (e.key === "ArrowUp") {
        changeIndex(1);
      } else if (e.key === "ArrowDown") {
        changeIndex(-1);
      } else if (e.key === "Enter") {
        const selectedPrompt = props.prompts.at(selectIndex);
        if (selectedPrompt) {
          props.onPromptSelect(selectedPrompt);
        }
      }
    };

    window.addEventListener("keydown", onKeyDown);

    return () => window.removeEventListener("keydown", onKeyDown);
    // eslint-disable-next-line react-hooks/exhaustive-deps
  }, [props.prompts.length, selectIndex]);

  if (noPrompts) return null;
  return (
    <div className={styles["prompt-hints"]}>
      {props.prompts.map((prompt, i) => (
        <div
          ref={i === selectIndex ? selectedRef : null}
          className={
            styles["prompt-hint"] +
            ` ${i === selectIndex ? styles["prompt-hint-selected"] : ""}`
          }
          key={prompt.title + i.toString()}
          onClick={() => props.onPromptSelect(prompt)}
          onMouseEnter={() => setSelectIndex(i)}
        >
          <div className={styles["hint-title"]}>{prompt.title}</div>
          <div className={styles["hint-content"]}>{prompt.content}</div>
        </div>
      ))}
    </div>
  );
}

function ClearContextDivider() {
  const chatStore = useChatStore();

  return (
    <div
      className={styles["clear-context"]}
      onClick={() =>
        chatStore.updateCurrentSession(
          (session) => (session.clearContextIndex = undefined),
        )
      }
    >
      <div className={styles["clear-context-tips"]}>{Locale.Context.Clear}</div>
      <div className={styles["clear-context-revert-btn"]}>
        {Locale.Context.Revert}
      </div>
    </div>
  );
}

function ChatAction(props: {
  text: string;
  icon: JSX.Element;
  onClick: () => void;
}) {
  const iconRef = useRef<HTMLDivElement>(null);
  const textRef = useRef<HTMLDivElement>(null);
  const [width, setWidth] = useState({
    full: 16,
    icon: 16,
  });

  function updateWidth() {
    if (!iconRef.current || !textRef.current) return;
    const getWidth = (dom: HTMLDivElement) => dom.getBoundingClientRect().width;
    const textWidth = getWidth(textRef.current);
    const iconWidth = getWidth(iconRef.current);
    setWidth({
      full: textWidth + iconWidth,
      icon: iconWidth,
    });
  }

  return (
    <div
      className={`${styles["chat-input-action"]} clickable`}
      onClick={() => {
        props.onClick();
        setTimeout(updateWidth, 1);
      }}
      onMouseEnter={updateWidth}
      onTouchStart={updateWidth}
      style={
        {
          "--icon-width": `${width.icon}px`,
          "--full-width": `${width.full}px`,
        } as React.CSSProperties
      }
    >
      <div ref={iconRef} className={styles["icon"]}>
        {props.icon}
      </div>
      <div className={styles["text"]} ref={textRef}>
        {props.text}
      </div>
    </div>
  );
}

function SwitchChatAction(props: {
  text: string;
  icon?: JSX.Element;
  value?: boolean;
  onClick: () => void;
}) {
  const iconRef = useRef<HTMLDivElement>(null);
  const textRef = useRef<HTMLDivElement>(null);
  const [width, setWidth] = useState({
    full: 16,
    icon: props.icon ? 16 : 0,
  });
  const [isClicked, setIsClicked] = useState(false); // 新增state

  function updateWidth() {
    if (!iconRef.current || !textRef.current) return;
    const getWidth = (dom: HTMLDivElement) => dom.getBoundingClientRect().width;
    const textWidth = getWidth(textRef.current);
    const iconWidth = getWidth(iconRef.current);
    setWidth({
      full: textWidth + iconWidth,
      icon: iconWidth,
    });
  }

  return (
    <div
      className={`${styles["chat-input-action"]} clickable`}
      onClick={() => {
        props.onClick();
        setIsClicked(!isClicked); // 更新isClicked的状态
        setTimeout(updateWidth, 1);
      }}
      onMouseEnter={updateWidth}
      onTouchStart={updateWidth}
      style={
        {
          "--icon-width": `${width.icon}px`,
          "--full-width": `${width.full}px`,
          backgroundColor: isClicked ? "#dafbe1" : "", // 根据isClicked的状态设置背景颜色
        } as React.CSSProperties
      }
    >
      {props.icon && (
        <div ref={iconRef} className={styles["icon"]}>
          {props.icon}
        </div>
      )}
      <div className={styles["text"]} ref={textRef}>
        {props.text}
      </div>
    </div>
  );
}

function useScrollToBottom() {
  // for auto-scroll
  const scrollRef = useRef<HTMLDivElement>(null);
  const [autoScroll, setAutoScroll] = useState(true);

  function scrollDomToBottom() {
    const dom = scrollRef.current;
    if (dom) {
      requestAnimationFrame(() => {
        setAutoScroll(true);
        dom.scrollTo(0, dom.scrollHeight);
      });
    }
  }

  // auto scroll
  useEffect(() => {
    if (autoScroll) {
      scrollDomToBottom();
    }
  });

  return {
    scrollRef,
    autoScroll,
    setAutoScroll,
    scrollDomToBottom,
  };
}

export function ChatActions(props: {
  showPromptModal: () => void;
  scrollToBottom: () => void;
  showPromptHints: () => void;
  imageSelected: (img: any) => void;
  hitBottom: boolean;
  plugins: PluginActionModel[];
  contentType: string;
  uploading: boolean;
  setUploading: React.Dispatch<React.SetStateAction<boolean>>;
  SetOpenInternet: React.Dispatch<React.SetStateAction<boolean>>;
}) {
  const config = useAppConfig();
  const navigate = useNavigate();
  const chatStore = useChatStore();
  const authStore = useAuthStore();
  const { availableModels } = useWebsiteConfigStore();

  // switch themes
  const theme = config.theme;
  function nextTheme() {
    const themes = [Theme.Auto, Theme.Light, Theme.Dark];
    const themeIndex = themes.indexOf(theme);
    const nextIndex = (themeIndex + 1) % themes.length;
    const nextTheme = themes[nextIndex];
    config.update((config) => (config.theme = nextTheme));
  }

  // stop all responses
  const couldStop = ChatControllerPool.hasPending();
  const stopAll = () => ChatControllerPool.stopAll();

  // switch model
  const currentModel = chatStore.currentSession().mask.modelConfig.model;
<<<<<<< HEAD
  const currentContentType =
    chatStore.currentSession().mask.modelConfig.contentType;
  const models = useMemo(
    () =>
      availableModels
        .filter((m) =>
          currentContentType === "Text"
            ? m.contentType === "Text" || !m.contentType
            : m.contentType === currentContentType,
        )
        .map((m) => m.name),
    [config, currentContentType],
  );
=======
  const models = useAllModels()
    .filter((m) => m.available)
    .map((m) => m.name);
>>>>>>> 2bfb3628
  const [showModelSelector, setShowModelSelector] = useState(false);

  function selectImage() {
    document.getElementById("chat-image-file-select-upload")?.click();
  }

  const uploadFile = (file: any) => {
    props.setUploading(true);
    const url = "/file/put";
    const BASE_URL = process.env.BASE_URL;
    const mode = process.env.BUILD_MODE;
    let requestUrl = (mode === "export" ? BASE_URL : "") + "/api" + url;
    const formData = new FormData();
    formData.append("usage", "chat");
    formData.append("file", file);
    return fetch(requestUrl, {
      method: "post",
      headers: {
        // 'Content-Type': 'multipart/form-data',
        Authorization: "Bearer " + authStore.token,
      },
      body: formData,
    })
      .then((res) => res.json())
      .then((res) => {
        if (res.code === 413) {
          showToast(res.cnMessage || res.message, undefined, 5000);
        }
        return res;
      })
      .finally(() => {
        console.log("finally");
        props.setUploading(false);
      });
  };
  const onImageSelected = (e: any) => {
    const file = e.target.files[0];
    uploadFile(file).then((res) => {
      const filename = file.name;
      const fileEntity = res.data;
      props.imageSelected({
        filename,
        uuid: fileEntity.uuid,
        url: fileEntity.url.startsWith("/")
          ? "/api" + fileEntity.url
          : fileEntity.url,
        entity: fileEntity,
      });
    });
    e.target.value = null;
  };

  return (
    <div className={styles["chat-input-actions"]}>
      {couldStop && (
        <ChatAction
          onClick={stopAll}
          text={Locale.Chat.InputActions.Stop}
          icon={<StopIcon />}
        />
      )}
      {!props.hitBottom && (
        <ChatAction
          onClick={props.scrollToBottom}
          text={Locale.Chat.InputActions.ToBottom}
          icon={<BottomIcon />}
        />
      )}
      {props.hitBottom && (
        <ChatAction
          onClick={props.showPromptModal}
          text={Locale.Chat.InputActions.Settings}
          icon={<SettingsIcon />}
        />
      )}

      <div className={styles["hide-on-mobile"]}>
        <ChatAction
          onClick={nextTheme}
          text={Locale.Chat.InputActions.Theme[theme]}
          icon={
            <>
              {theme === Theme.Auto ? (
                <AutoIcon />
              ) : theme === Theme.Light ? (
                <LightIcon />
              ) : theme === Theme.Dark ? (
                <DarkIcon />
              ) : null}
            </>
          }
        />
      </div>

      <div className={styles["hide-on-mobile"]}>
        <ChatAction
          onClick={props.showPromptHints}
          text={Locale.Chat.InputActions.Prompt}
          icon={<PromptIcon />}
        />
      </div>

      <div className={styles["hide-on-mobile"]}>
        <ChatAction
          onClick={() => {
            navigate(Path.Masks);
          }}
          text={Locale.Chat.InputActions.Masks}
          icon={<MaskIcon />}
        />
      </div>

      <SwitchChatAction
        text={Locale.Chat.InputActions.Clear}
        icon={<BreakIcon />}
        onClick={() => {
          chatStore.updateCurrentSession((session) => {
            if (session.clearContextIndex === session.messages.length) {
              session.clearContextIndex = undefined;
            } else {
              session.clearContextIndex = session.messages.length;
              session.memoryPrompt = ""; // will clear memory
            }
          });
        }}
      />

      <ChatAction
        onClick={() => setShowModelSelector(true)}
        text={currentModel}
        icon={<RobotIcon />}
      />

      {showModelSelector && (
        <Selector
          defaultSelectedValue={currentModel}
          items={models.map((m) => ({
            title: m,
            value: m,
          }))}
          onClose={() => setShowModelSelector(false)}
          onSelection={(s) => {
            if (s.length === 0) return;
            chatStore.updateCurrentSession((session) => {
              session.mask.modelConfig.model = s[0] as ModelType;
              session.mask.syncGlobalConfig = false;
            });
            showToast(s[0]);
          }}
        />
      )}

      {props.contentType === "Image" && (
        <div
          className={`${styles["chat-input-action"]} clickable`}
          onClick={selectImage}
        >
          <input
            type="file"
            accept=".png,.jpg,.webp,.jpeg"
            id="chat-image-file-select-upload"
            style={{ display: "none" }}
            onChange={onImageSelected}
          />
          <UploadIcon />
        </div>
      )}

      <>
        {props.plugins.map((model) => {
          return (
            <SwitchChatAction
              key={model.plugin.uuid}
              onClick={() => {
                model.value = !model.value;
                showToast(
                  (model.value ? "已开启" : "已关闭") + model.plugin.name,
                );
              }}
              text={model.plugin.name}
              icon={<Internet />}
              value={model.value}
            />
          );
        })}
      </>
    </div>
  );
}

export function EditMessageModal(props: { onClose: () => void }) {
  const chatStore = useChatStore();
  const session = chatStore.currentSession();
  const [messages, setMessages] = useState(session.messages.slice());

  return (
    <div className="modal-mask">
      <Modal
        title={Locale.Chat.EditMessage.Title}
        onClose={props.onClose}
        actions={[
          <IconButton
            text={Locale.UI.Cancel}
            icon={<CancelIcon />}
            key="cancel"
            onClick={() => {
              props.onClose();
            }}
          />,
          <IconButton
            type="primary"
            text={Locale.UI.Confirm}
            icon={<ConfirmIcon />}
            key="ok"
            onClick={() => {
              chatStore.updateCurrentSession(
                (session) => (session.messages = messages),
              );
              props.onClose();
            }}
          />,
        ]}
      >
        <List>
          <ListItem
            title={Locale.Chat.EditMessage.Topic.Title}
            subTitle={Locale.Chat.EditMessage.Topic.SubTitle}
          >
            <input
              type="text"
              value={session.topic}
              onInput={(e) =>
                chatStore.updateCurrentSession(
                  (session) => (session.topic = e.currentTarget.value),
                )
              }
            ></input>
          </ListItem>
        </List>
        <ContextPrompts
          context={messages}
          updateContext={(updater) => {
            const newMessages = messages.slice();
            updater(newMessages);
            setMessages(newMessages);
          }}
        />
      </Modal>
    </div>
  );
}

function _Chat() {
  type RenderMessage = ChatMessage & { preview?: boolean };

  const chatStore = useChatStore();
  const session = chatStore.currentSession();
  const config = useAppConfig();
  const fontSize = config.fontSize;

  const [showExport, setShowExport] = useState(false);

  const inputRef = useRef<HTMLTextAreaElement>(null);
  const [userInput, setUserInput] = useState("");
  const [useImages, setUseImages] = useState<any[]>([]);
  const [mjImageMode, setMjImageMode] = useState<string>(""); // 垫图IMAGINE，混图BLEND，识图DESCRIBE
  const [isLoading, setIsLoading] = useState(false);
  const { submitKey, shouldSubmit } = useSubmitHandler();
  const { scrollRef, setAutoScroll, scrollDomToBottom } = useScrollToBottom();
  const [hitBottom, setHitBottom] = useState(true);
  const isMobileScreen = useMobileScreen();
  const websiteConfigStore = useWebsiteConfigStore();
  const { chatPageSubTitle, plugins } = websiteConfigStore;
  const navigate = useNavigate();

  const authStore = useAuthStore();

  const [uploading, setUploading] = useState(false);

  // prompt hints
  const promptStore = usePromptStore();
  const [promptHints, setPromptHints] = useState<RenderPompt[]>([]);
  const onSearch = useDebouncedCallback(
    (text: string) => {
      const matchedPrompts = promptStore.search(text);
      setPromptHints(matchedPrompts);
    },
    100,
    { leading: true, trailing: true },
  );

  // auto grow input
  const [inputRows, setInputRows] = useState(2);
  const measure = useDebouncedCallback(
    () => {
      const rows = inputRef.current ? autoGrowTextArea(inputRef.current) : 1;
      const inputRows = Math.min(
        20,
        Math.max(2 + Number(!isMobileScreen), rows),
      );
      setInputRows(inputRows);
    },
    100,
    {
      leading: true,
      trailing: true,
    },
  );

  // eslint-disable-next-line react-hooks/exhaustive-deps
  useEffect(measure, [userInput]);

  // chat commands shortcuts
  const chatCommands = useChatCommand({
    new: () => chatStore.newSession(),
    newm: () => navigate(Path.NewChat),
    prev: () => chatStore.nextSession(-1),
    next: () => chatStore.nextSession(1),
    clear: () =>
      chatStore.updateCurrentSession(
        (session) => (session.clearContextIndex = session.messages.length),
      ),
    del: () => chatStore.deleteSession(chatStore.currentSessionIndex),
  });

  // only search prompts when user input is short
  const SEARCH_TEXT_LIMIT = 30;
  const onInput = (text: string) => {
    setUserInput(text);
    const n = text.trim().length;

    // clear search results
    if (n === 0) {
      setPromptHints([]);
    } else if (text.startsWith(ChatCommandPrefix)) {
      setPromptHints(chatCommands.search(text));
    } else if (!config.disablePromptHint && n < SEARCH_TEXT_LIMIT) {
      // check if need to trigger auto completion
      if (text.startsWith("/")) {
        let searchText = text.slice(1);
        onSearch(searchText);
      }
    }
  };

  const [pluignModels, setPluginModels] = useState<PluginActionModel[]>([]);
  useEffect(() => {
    const models = (plugins || []).map((plugin) => {
      return {
        plugin: plugin,
        value: false as boolean,
      } as PluginActionModel;
    });
    setPluginModels(models);
  }, [plugins]);

  const [ChatFetchTaskPool, setChatFetchTaskPool] = useState(
    new Map<string, NodeJS.Timeout | null>(),
  );

  const refreshDrawStatus = (botMessage: ChatMessage) => {
    if (ChatFetchTaskPool.get(botMessage.attr.taskId)) {
      return;
    }
    ChatFetchTaskPool.set(
      botMessage.attr.taskId,
      setTimeout(async () => {
        const fetch = await chatStore.getDrawTaskProgress(
          botMessage,
          websiteConfigStore,
          authStore,
        );
        ChatFetchTaskPool.set(botMessage.attr.taskId, null);
        if (fetch) {
          refreshDrawStatus(botMessage);
        }
      }, 3000),
    );
    setChatFetchTaskPool(ChatFetchTaskPool);
  };

  const doSubmit = (userInput: string) => {
    if (useImages.length > 0) {
      if (mjImageMode === "IMAGINE") {
        if (!userInput) {
          showToast(Locale.Midjourney.NeedInputUseImgPrompt);
          return;
        }
        if (useImages.length > 1) {
          showToast(Locale.Midjourney.ImagineMaxImg(1));
          return;
        }
      } else if (mjImageMode === "BLEND") {
        if (useImages.length < 2 || useImages.length > 5) {
          showToast(Locale.Midjourney.BlendMinImg(2, 5));
          return;
        }
      } else if (mjImageMode === "DESCRIBE") {
        if (useImages.length > 1) {
          showToast(Locale.Midjourney.DescribeMaxImg(1));
          return;
        }
      }
      // setUserInput(userInput = (mjImageMode + "::" + userInput));
    } else {
      if (userInput.trim() === "") return;
    }
    const matchCommand = chatCommands.match(userInput);
    if (matchCommand.matched) {
      setUserInput("");
      setPromptHints([]);
      setUseImages([]);
      setMjImageMode("");
      matchCommand.invoke();
      return;
    }
    setIsLoading(true);
    chatStore
      .onUserInput(
        userInput,
        pluignModels,
        mjImageMode,
        useImages,
        websiteConfigStore,
        authStore,
        () => navigate(Path.Login),
      )
      .then((result) => {
        setIsLoading(false);
        if (result && result.fetch) {
          refreshDrawStatus(result.botMessage);
        }
      });
    localStorage.setItem(LAST_INPUT_KEY, userInput);
    setUseImages([]);
    setMjImageMode("");
    setUserInput("");
    setPromptHints([]);
    if (!isMobileScreen) inputRef.current?.focus();
    setAutoScroll(true);
  };

  const onPromptSelect = (prompt: RenderPompt) => {
    setTimeout(() => {
      setPromptHints([]);

      const matchedChatCommand = chatCommands.match(prompt.content);
      if (matchedChatCommand.matched) {
        // if user is selecting a chat command, just trigger it
        matchedChatCommand.invoke();
        setUserInput("");
      } else {
        // or fill the prompt
        setUserInput(prompt.content);
      }
      inputRef.current?.focus();
    }, 30);
  };

  const addBaseImage = (img: any) => {
    if (useImages.length >= 5) {
      showToast(Locale.Midjourney.SelectImgMax(5));
      return;
    }
    setUseImages([...useImages, img]);
    if (!mjImageMode) {
      setMjImageMode("IMAGINE");
    }
  };

  // stop response
  const onUserStop = (messageId: string) => {
    ChatControllerPool.stop(session.id, messageId);
  };

  useEffect(() => {
    chatStore.updateCurrentSession((session) => {
      const stopTiming = Date.now() - REQUEST_TIMEOUT_MS;
      session.messages.forEach((m) => {
        // check if should stop all stale messages
        if (m.isError || new Date(m.date).getTime() < stopTiming) {
          if (m.streaming) {
            m.streaming = false;
          }

          if (m.content.length === 0 && m.role !== "user") {
            m.isError = true;
            m.content = prettyObject({
              error: true,
              message: "empty response",
            });
          }
        }
      });

      // auto sync mask config from global config
      if (session.mask.syncGlobalConfig) {
        console.log("[Mask] syncing from global, name = ", session.mask.name);
        session.mask.modelConfig = { ...config.modelConfig };
      }
    });
    // eslint-disable-next-line react-hooks/exhaustive-deps
  }, []);

  const [openInternet, SetOpenInternet] = useState(false);
  // check if should send message
  const onInputKeyDown = (e: React.KeyboardEvent<HTMLTextAreaElement>) => {
    // if ArrowUp and no userInput, fill with last input
    if (
      e.key === "ArrowUp" &&
      userInput.length <= 0 &&
      !(e.metaKey || e.altKey || e.ctrlKey)
    ) {
      setUserInput(localStorage.getItem(LAST_INPUT_KEY) ?? "");
      e.preventDefault();
      return;
    }
    if (shouldSubmit(e) && promptHints.length === 0) {
      doSubmit(userInput);
      e.preventDefault();
    }
  };
  const onRightClick = (e: any, message: ChatMessage) => {
    // copy to clipboard
    if (selectOrCopy(e.currentTarget, message.content)) {
      if (userInput.length === 0) {
        setUserInput(message.content);
      }

      e.preventDefault();
    }
  };

  const deleteMessage = (msgId?: string) => {
    chatStore.updateCurrentSession(
      (session) =>
        (session.messages = session.messages.filter((m) => m.id !== msgId)),
    );
  };

  const onDelete = (msgId: string) => {
    deleteMessage(msgId);
  };

  const onResend = (message: ChatMessage) => {
    // when it is resending a message
    // 1. for a user's message, find the next bot response
    // 2. for a bot's message, find the last user's input
    // 3. delete original user input and bot's message
    // 4. resend the user's input

    const resendingIndex = session.messages.findIndex(
      (m) => m.id === message.id,
    );

    if (resendingIndex < 0 || resendingIndex >= session.messages.length) {
      console.error("[Chat] failed to find resending message", message);
      return;
    }

    let userMessage: ChatMessage | undefined;
    let botMessage: ChatMessage | undefined;

    if (message.role === "assistant") {
      // if it is resending a bot's message, find the user input for it
      botMessage = message;
      for (let i = resendingIndex; i >= 0; i -= 1) {
        if (session.messages[i].role === "user") {
          userMessage = session.messages[i];
          break;
        }
      }
    } else if (message.role === "user") {
      // if it is resending a user's input, find the bot's response
      userMessage = message;
      for (let i = resendingIndex; i < session.messages.length; i += 1) {
        if (session.messages[i].role === "assistant") {
          botMessage = session.messages[i];
          break;
        }
      }
    }

    if (userMessage === undefined) {
      console.error("[Chat] failed to resend", message);
      return;
    }

    // delete the original messages
    deleteMessage(userMessage.id);
    deleteMessage(botMessage?.id);

    // resend the message
    setIsLoading(true);
    const content = userMessage.content;
    chatStore
      .onUserInput(
        content,
        pluignModels,
        message.attr?.imageMode ?? "",
        message.attr?.baseImages || [],
        websiteConfigStore,
        authStore,
        () => navigate(Path.Login),
      )
      .then(() => setIsLoading(false));
    inputRef.current?.focus();
  };

  const onPinMessage = (message: ChatMessage) => {
    chatStore.updateCurrentSession((session) =>
      session.mask.context.push(message),
    );

    showToast(Locale.Chat.Actions.PinToastContent, {
      text: Locale.Chat.Actions.PinToastAction,
      onClick: () => {
        setShowPromptModal(true);
      },
    });
  };

  const now = new Date();

  const context: RenderMessage[] = useMemo(() => {
    return session.mask.hideContext ? [] : session.mask.context.slice();
  }, [session.mask.context, session.mask.hideContext]);

  const accessStore = useAccessStore();

  if (
    context.length === 0 &&
    session.messages.at(0)?.content !== BOT_HELLO.content
  ) {
    const copiedHello = Object.assign({}, BOT_HELLO);
    if (!authStore.token) {
      navigate(Path.Login);
      copiedHello.content = Locale.Error.Unauthorized;
    }
    context.push(copiedHello);
  }

  // preview messages
  const lastMessageIsDraw =
    session.messages.length > 0 &&
    session.messages[session.messages.length - 1].role === "assistant" &&
    session.messages[session.messages.length - 1].attr &&
    session.messages[session.messages.length - 1].attr.contentType === "Image";
  const renderMessages = useMemo(() => {
    return context
      .concat(session.messages as RenderMessage[])
      .concat(
        isLoading && !lastMessageIsDraw
          ? [
              {
                ...createMessage({
                  role: "assistant",
                  content: "……",
                }),
                preview: true,
              },
            ]
          : [],
      )
      .concat(
        userInput.length > 0 && config.sendPreviewBubble
          ? [
              {
                ...createMessage({
                  role: "user",
                  content: userInput,
                }),
                preview: true,
              },
            ]
          : [],
      );
  }, [
    config.sendPreviewBubble,
    context,
    isLoading,
    session.messages,
    userInput,
  ]);

  const [msgRenderIndex, _setMsgRenderIndex] = useState(
    Math.max(0, renderMessages.length - CHAT_PAGE_SIZE),
  );
  function setMsgRenderIndex(newIndex: number) {
    newIndex = Math.min(renderMessages.length - CHAT_PAGE_SIZE, newIndex);
    newIndex = Math.max(0, newIndex);
    _setMsgRenderIndex(newIndex);
  }

  const messages = useMemo(() => {
    const endRenderIndex = Math.min(
      msgRenderIndex + 3 * CHAT_PAGE_SIZE,
      renderMessages.length,
    );
    return renderMessages.slice(msgRenderIndex, endRenderIndex);
  }, [msgRenderIndex, renderMessages]);

  const onChatBodyScroll = (e: HTMLElement) => {
    const bottomHeight = e.scrollTop + e.clientHeight;
    const edgeThreshold = e.clientHeight;

    const isTouchTopEdge = e.scrollTop <= edgeThreshold;
    const isTouchBottomEdge = bottomHeight >= e.scrollHeight - edgeThreshold;
    const isHitBottom =
      bottomHeight >= e.scrollHeight - (isMobileScreen ? 4 : 10);

    const prevPageMsgIndex = msgRenderIndex - CHAT_PAGE_SIZE;
    const nextPageMsgIndex = msgRenderIndex + CHAT_PAGE_SIZE;

    if (isTouchTopEdge && !isTouchBottomEdge) {
      setMsgRenderIndex(prevPageMsgIndex);
    } else if (isTouchBottomEdge) {
      setMsgRenderIndex(nextPageMsgIndex);
    }

    setHitBottom(isHitBottom);
    setAutoScroll(isHitBottom);
  };

  function scrollToBottom() {
    setMsgRenderIndex(renderMessages.length - CHAT_PAGE_SIZE);
    scrollDomToBottom();
  }

  // clear context index = context length + index in messages
  const clearContextIndex =
    (session.clearContextIndex ?? -1) >= 0
      ? session.clearContextIndex! + context.length - msgRenderIndex
      : -1;

  const [showPromptModal, setShowPromptModal] = useState(false);

  const clientConfig = useMemo(() => getClientConfig(), []);

  const autoFocus = !isMobileScreen; // wont auto focus on mobile screen
  const showMaxIcon = !isMobileScreen && !clientConfig?.isApp;
  const [isDropdownOpen, setIsDropdownOpen] = useState(false);
  const dropdownRef = useRef(null);

  // const toggleDropdown = () => {
  //   // setIsDropdownOpen(!isDropdownOpen);
  // };

  const handleOutsideClick = (event: any) => {
    console.log("event", event.target, dropdownRef.current);
    setIsDropdownOpen(!isDropdownOpen);

    if (
      dropdownRef.current &&
      !(dropdownRef.current as HTMLElement).contains(event.target)
    ) {
      console.log("not contains");
      setIsDropdownOpen(false);
    } else {
      console.log("contains", isDropdownOpen);
      setIsDropdownOpen(!isDropdownOpen);
      setTimeout(() => {
        console.log("new isDropdownOpen", isDropdownOpen);
      }, 50);
    }
  };
  useEffect(() => {
    if (isDropdownOpen) {
      document.addEventListener("click", handleOutsideClick);
    } else {
      document.removeEventListener("click", handleOutsideClick);
    }

    return () => {
      document.removeEventListener("click", handleOutsideClick);
    };
  }, [isDropdownOpen]);

  useCommand({
    fill: setUserInput,
    submit: (text) => {
      doSubmit(text);
    },
    code: (text) => {
      if (accessStore.disableFastLink) return;
      console.log("[Command] got code from url: ", text);
      showConfirm(Locale.URLCommand.Code + `code = ${text}`).then((res) => {
        if (res) {
          accessStore.update((access) => (access.accessCode = text));
        }
      });
    },
    settings: (text) => {
      if (accessStore.disableFastLink) return;

      try {
        const payload = JSON.parse(text) as {
          key?: string;
          url?: string;
        };

        console.log("[Command] got settings from url: ", payload);

        if (payload.key || payload.url) {
          showConfirm(
            Locale.URLCommand.Settings +
              `\n${JSON.stringify(payload, null, 4)}`,
          ).then((res) => {
            if (!res) return;
            if (payload.key) {
              accessStore.update(
                (access) => (access.openaiApiKey = payload.key!),
              );
            }
            if (payload.url) {
              accessStore.update((access) => (access.openaiUrl = payload.url!));
            }
          });
        }
      } catch {
        console.error("[Command] failed to get settings from url: ", text);
      }
    },
  });

  // edit / insert message modal
  const [isEditingMessage, setIsEditingMessage] = useState(false);

  // remember unfinished input
  useEffect(() => {
    // try to load from local storage
    const key = UNFINISHED_INPUT(session.id);
    const mayBeUnfinishedInput = localStorage.getItem(key);
    if (mayBeUnfinishedInput && userInput.length === 0) {
      setUserInput(mayBeUnfinishedInput);
      localStorage.removeItem(key);
    }

    const dom = inputRef.current;
    return () => {
      localStorage.setItem(key, dom?.value ?? "");
    };
    // eslint-disable-next-line react-hooks/exhaustive-deps
  }, []);

  useEffect(() => {
    if (!authStore.token) {
      //navigate(Path.Login)
      return;
    }
  }, []);

  //console.log('messages', messages)
  const message = messages.length > 0 ? messages.at(messages.length - 1) : null;
  if (message) {
    //console.log('message', message.content)
    if (message.content === Locale.Error.Unauthorized) {
      if (authStore.token) {
        console.log("change the last message");
        message.content = Locale.Error.Login;
      }
    }
    //console.log('messages', messages)
  }

  return (
    <div className={styles.chat} key={session.id}>
      <div className="window-header" data-tauri-drag-region>
        {isMobileScreen && (
          <div className="window-actions">
            <div className={"window-action-button"}>
              <IconButton
                icon={<ReturnIcon />}
                bordered
                title={Locale.Chat.Actions.ChatList}
                onClick={() => navigate(Path.Home)}
              />
            </div>
          </div>
        )}

        <div className={`window-header-title ${styles["chat-body-title"]}`}>
          <div
            className={`window-header-main-title ${styles["chat-body-main-title"]}`}
            onClickCapture={() => setIsEditingMessage(true)}
          >
            {!session.topic ? DEFAULT_TOPIC : session.topic}
          </div>
          <div className="window-header-sub-title">
            {chatPageSubTitle
              ? chatPageSubTitle.replace(
                  "${count}",
                  "" + session.messages.length,
                )
              : Locale.Chat.SubTitle(session.messages.length)}
          </div>
        </div>
        <div className={styles["window-actions"]}>
          {isMobileScreen ? (
            <div className={styles["window-action-button"]}>
              <div ref={dropdownRef}>
                <IconButton
                  icon={isDropdownOpen ? <CloseIcon /> : <MenuIcon />}
                  bordered
                  onClick={() => setIsDropdownOpen(!isDropdownOpen)}
                />
              </div>
              {isDropdownOpen && (
                <div className={styles["dropdown-menu"]}>
                  <IconButton
                    className={styles["window-action-button"]}
                    icon={<CartIcon />}
                    bordered
                    text="服务订阅"
                    onClick={() => navigate(Path.Pricing)}
                  />
                  <IconButton
                    className={styles["window-action-button"]}
                    icon={<UserIcon />}
                    bordered
                    text="个人中心"
                    onClick={() => navigate(Path.Profile)}
                  />
                  <IconButton
                    className={styles["window-action-button"]}
                    icon={<ExportIcon />}
                    bordered
                    text={Locale.Chat.Actions.Export}
                    title={Locale.Chat.Actions.Export}
                    onClick={() => {
                      setShowExport(true);
                    }}
                  />
                </div>
              )}
            </div>
          ) : (
            <div className="window-actions">
              {!isMobileScreen && (
                <div className="window-action-button">
                  <IconButton
                    icon={<RenameIcon />}
                    bordered
                    onClick={() => setIsEditingMessage(true)}
                  />
                </div>
              )}
              <div className="window-action-button">
                <IconButton
                  icon={<ExportIcon />}
                  bordered
                  title={Locale.Chat.Actions.Export}
                  onClick={() => {
                    setShowExport(true);
                  }}
                />
              </div>
              {showMaxIcon && (
                <div className="window-action-button">
                  <IconButton
                    icon={config.tightBorder ? <MinIcon /> : <MaxIcon />}
                    bordered
                    onClick={() => {
                      config.update(
                        (config) => (config.tightBorder = !config.tightBorder),
                      );
                    }}
                  />
                </div>
              )}
            </div>
          )}
        </div>

        <PromptToast
          showToast={!hitBottom}
          showModal={showPromptModal}
          setShowModal={setShowPromptModal}
        />
      </div>

      {uploading && (
        <div className={styles.mask}>
          <div>{Locale.Midjourney.Uploading}</div>
        </div>
      )}
      <div
        className={styles["chat-body"]}
        ref={scrollRef}
        onScroll={(e) => onChatBodyScroll(e.currentTarget)}
        onMouseDown={() => inputRef.current?.blur()}
        onTouchStart={() => {
          inputRef.current?.blur();
          setAutoScroll(false);
        }}
      >
        {messages.map((message, i) => {
          const isUser = message.role === "user";
          const isContext = i < context.length;
          const showActions =
            i > 0 &&
            !(message.preview || message.content.length === 0) &&
            !isContext;
          const showTyping = message.preview || message.streaming;

          const shouldShowClearContextDivider = i === clearContextIndex - 1;

          return (
            <Fragment key={message.id}>
              <div
                className={
                  isUser ? styles["chat-message-user"] : styles["chat-message"]
                }
              >
                <div className={styles["chat-message-container"]}>
                  <div className={styles["chat-message-avatar"]}>
                    <div className={styles["chat-message-edit"]}>
                      <IconButton
                        icon={<EditIcon />}
                        onClick={async () => {
                          const newMessage = await showPrompt(
                            Locale.Chat.Actions.Edit,
                            message.content,
                            10,
                          );
                          chatStore.updateCurrentSession((session) => {
                            const m = session.mask.context
                              .concat(session.messages)
                              .find((m) => m.id === message.id);
                            if (m) {
                              m.content = newMessage;
                            }
                          });
                        }}
                      ></IconButton>
                    </div>
                    {isUser ? (
                      <Avatar avatar={config.avatar} />
                    ) : (
                      <>
                        {["system"].includes(message.role) ? (
                          <Avatar avatar="2699-fe0f" />
                        ) : (
                          <MaskAvatar mask={session.mask} />
                        )}
                      </>
                    )}
                  </div>
                  {!isUser &&
                    message.toolMessages &&
                    message.toolMessages.map((tool, index) => (
                      <div
                        className={styles["chat-message-tools-status"]}
                        key={index}
                      >
                        <div className={styles["chat-message-tools-name"]}>
                          <CheckmarkIcon
                            className={styles["chat-message-checkmark"]}
                          />
                          {tool.toolName}:
                          <code
                            className={styles["chat-message-tools-details"]}
                          >
                            {tool.toolInput}
                          </code>
                        </div>
                      </div>
                    ))}

                  {showTyping && (
                    <div className={styles["chat-message-status"]}>
                      {Locale.Chat.Typing}
                    </div>
                  )}
                  <div className={styles["chat-message-item"]}>
                    {(!isUser || message.content.length > 0) && (
                      <Markdown
                        content={message.content}
                        loading={
                          (message.preview || message.content.length === 0) &&
                          !isUser
                        }
                        onContextMenu={(e) => onRightClick(e, message)}
                        onDoubleClickCapture={() => {
                          if (!isMobileScreen) return;
                          setUserInput(message.content);
                        }}
                        fontSize={fontSize}
                        parentRef={scrollRef}
                        defaultShow={i >= messages.length - 10}
                      />
                    )}
                    {isUser && message.attr?.imageMode && (
                      <div>
                        <div
                          className={styles["chat-select-images"]}
                          style={{ marginTop: "10px" }}
                        >
                          {message.attr.baseImages.map(
                            (img: any, index: number) => (
                              <img
                                src={img.url}
                                key={index}
                                title={img.filename}
                                alt={img.filename}
                                style={{ cursor: "pointer" }}
                                onClick={() => {
                                  addBaseImage(img);
                                }}
                              />
                            ),
                          )}
                        </div>
                      </div>
                    )}
                    {!isUser &&
                      [
                        "VARIATION",
                        "IMAGINE",
                        "BLEND",
                        "ZOOMOUT",
                        "PAN",
                        "SQUARE",
                        "VARY",
                      ].includes(message.attr?.action) &&
                      message.attr?.status === "SUCCESS" && (
                        <div
                          className={[
                            styles["chat-message-mj-actions"],
                            styles["column-flex"],
                          ].join(" ")}
                        >
                          <div style={{ display: "flex" }}>
                            {[1, 2, 3, 4].map((index) => {
                              return (
                                <button
                                  key={index}
                                  onClick={() =>
                                    doSubmit(
                                      `UPSCALE::${index}::${message.attr.taskId}`,
                                    )
                                  }
                                  className={`${styles["chat-message-mj-action-btn"]} clickable`}
                                >
                                  U{index}
                                </button>
                              );
                            })}
                            {/* {message.attr?.action === 'PAN' && <button
                              onClick={() =>
                                doSubmit(
                                  `SQUARE::1::${message.attr.taskId}`,
                                )
                              }
                              className={`${styles["chat-message-mj-action-btn"]} clickable ${styles["chat-message-mj-emoji-btn"]}`}
                            >
                              <HorizontalIcon />
                            </button>} */}
                          </div>
                          {message.attr?.action !== "PAN" && (
                            <div style={{ display: "flex" }}>
                              {[1, 2, 3, 4].map((index) => {
                                return (
                                  <button
                                    key={index}
                                    onClick={() =>
                                      doSubmit(
                                        `VARIATION::${index}::${message.attr.taskId}`,
                                      )
                                    }
                                    className={`${styles["chat-message-mj-action-btn"]} clickable`}
                                  >
                                    V{index}
                                  </button>
                                );
                              })}
                            </div>
                          )}
                        </div>
                      )}
                    {!isUser &&
                      ["UPSCALE"].includes(message.attr?.action) &&
                      message.attr?.status === "SUCCESS" && (
                        <div
                          className={[
                            styles["chat-message-mj-actions"],
                            styles["column-flex"],
                          ].join(" ")}
                        >
                          {!message.attr?.direction && (
                            <div>
                              {["Strong", "Subtle"].map((strength) => {
                                return (
                                  <button
                                    key={strength}
                                    onClick={() =>
                                      doSubmit(
                                        `VARY::${strength.toLocaleUpperCase()}::${
                                          message.attr.taskId
                                        }`,
                                      )
                                    }
                                    className={`${styles["chat-message-mj-action-btn"]} clickable ${styles["vary"]}`}
                                  >
                                    Vary ({strength})
                                  </button>
                                );
                              })}
                            </div>
                          )}
                          <div>
                            {[1.5, 2].map((index) => {
                              return (
                                <button
                                  key={index}
                                  onClick={() =>
                                    doSubmit(
                                      `ZOOMOUT::${index}::${message.attr.taskId}`,
                                    )
                                  }
                                  className={`${styles["chat-message-mj-action-btn"]} clickable ${styles["zoom-out"]}`}
                                >
                                  Z×{index}
                                </button>
                              );
                            })}
                          </div>
                          <div style={{ display: "flex" }}>
                            {["⬅️", "➡️", "⬆️", "⬇️"]
                              .filter((_, index) => {
                                if (message.attr?.direction === "horizontal") {
                                  return index <= 1;
                                } else if (
                                  message.attr?.direction === "vertical"
                                ) {
                                  return index >= 2;
                                } else {
                                  return true;
                                }
                              })
                              .map((direction) => {
                                // ➡️
                                const str = {
                                  "⬅️": "LEFT",
                                  "➡️": "RIGHT",
                                  "⬆️": "UP",
                                  "⬇️": "DOWN",
                                }[direction];
                                return (
                                  <button
                                    key={str}
                                    onClick={() =>
                                      doSubmit(
                                        `PAN::${str}::${message.attr.taskId}`,
                                      )
                                    }
                                    className={`${styles["chat-message-mj-action-btn"]} clickable ${styles["chat-message-mj-emoji-btn"]}`}
                                  >
                                    {direction === "⬅️" && <PanLeftIcon />}
                                    {direction === "➡️" && <PanRightIcon />}
                                    {direction === "⬆️" && <PanUpIcon />}
                                    {direction === "⬇️" && <PanDownIcon />}
                                  </button>
                                );
                              })}
                            {message.attr?.direction && (
                              <button
                                onClick={() =>
                                  doSubmit(`SQUARE::1::${message.attr.taskId}`)
                                }
                                className={`${styles["chat-message-mj-action-btn"]} clickable ${styles["chat-message-mj-emoji-btn"]}`}
                              >
                                {message.attr?.direction === "vertical" && (
                                  <HorizontalIcon />
                                )}
                                {message.attr?.direction === "horizontal" && (
                                  <VerticalIcon />
                                )}
                              </button>
                            )}
                          </div>
                        </div>
                      )}
                    {!isUser &&
                      message.attr?.status !== "SUCCESS" &&
                      message.attr?.taskId &&
                      !ChatFetchTaskPool.get(message.attr?.taskId) &&
                      message.attr?.submitTime &&
                      getSecondsDiff(
                        fromYYYYMMDD_HHMMSS(message.attr.submitTime),
                        now,
                      ) && (
                        <div>
                          <button
                            onClick={() => refreshDrawStatus(message)}
                            className={`${styles["chat-message-mj-action-btn"]} clickable`}
                            style={{ width: "150px" }}
                          >
                            {Locale.Midjourney.Refresh}
                          </button>
                        </div>
                      )}
                    {showActions && (
                      <div className={styles["chat-message-actions"]}>
                        <div className={styles["chat-input-actions"]}>
                          {message.streaming ? (
                            <ChatAction
                              text={Locale.Chat.Actions.Stop}
                              icon={<StopIcon />}
                              onClick={() => onUserStop(message.id ?? i)}
                            />
                          ) : (
                            <>
                              <ChatAction
                                text={Locale.Chat.Actions.Retry}
                                icon={<ResetIcon />}
                                onClick={() => onResend(message)}
                              />

                              <ChatAction
                                text={Locale.Chat.Actions.Delete}
                                icon={<DeleteIcon />}
                                onClick={() => onDelete(message.id ?? i)}
                              />

                              <ChatAction
                                text={Locale.Chat.Actions.Pin}
                                icon={<PinIcon />}
                                onClick={() => onPinMessage(message)}
                              />
                              <ChatAction
                                text={Locale.Chat.Actions.Copy}
                                icon={<CopyIcon />}
                                onClick={() => copyToClipboard(message.content)}
                              />
                            </>
                          )}
                        </div>
                      </div>
                    )}
                  </div>

                  <div className={styles["chat-message-action-date"]}>
                    {isContext
                      ? Locale.Chat.IsContext
                      : message.date.toLocaleString()}
                  </div>
                </div>
              </div>
              {shouldShowClearContextDivider && <ClearContextDivider />}
            </Fragment>
          );
        })}
      </div>

      <div className={styles["chat-input-panel"]}>
        <PromptHints prompts={promptHints} onPromptSelect={onPromptSelect} />

        <ChatActions
          showPromptModal={() => setShowPromptModal(true)}
          scrollToBottom={scrollToBottom}
          hitBottom={hitBottom}
          uploading={uploading}
          setUploading={setUploading}
          showPromptHints={() => {
            // Click again to close
            if (promptHints.length > 0) {
              setPromptHints([]);
              return;
            }

            inputRef.current?.focus();
            setUserInput("/");
            onSearch("");
          }}
          plugins={
            session.mask?.modelConfig?.contentType !== "Image"
              ? pluignModels
              : []
          }
          contentType={session.mask?.modelConfig?.contentType}
          SetOpenInternet={SetOpenInternet}
          imageSelected={(img: any) => {
            addBaseImage(img);
          }}
        />
        {useImages.length > 0 && (
          <div className={styles["chat-select-images"]}>
            {useImages.map((img: any, i) => (
              <img
                src={img.url}
                key={i}
                onClick={() => {
                  const newImages = useImages.filter((_, ii) => ii != i);
                  setUseImages(newImages);
                  if (newImages.length === 0) {
                    setMjImageMode("");
                  }
                }}
                title={img.filename}
                alt={img.filename}
              />
            ))}
            <div style={{ fontSize: "12px", marginBottom: "5px" }}>
              {[
                { name: Locale.Midjourney.ModeImagineUseImg, value: "IMAGINE" },
                { name: Locale.Midjourney.ModeBlend, value: "BLEND" },
                { name: Locale.Midjourney.ModeDescribe, value: "DESCRIBE" },
              ].map((item, i) => (
                <label key={i}>
                  <input
                    type="radio"
                    name="mj-img-mode"
                    checked={mjImageMode == item.value}
                    value={item.value}
                    onChange={(e) => {
                      setMjImageMode(e.target.value);
                    }}
                  />
                  <span>{item.name}</span>
                </label>
              ))}
            </div>
            <div style={{ fontSize: "12px" }}>
              <small>{Locale.Midjourney.HasImgTip}</small>
            </div>
          </div>
        )}
        <div className={styles["chat-input-panel-inner"]}>
          <textarea
            ref={inputRef}
            className={styles["chat-input"]}
            placeholder={
              useImages.length > 0 &&
              ["BLEND", "DESCRIBE"].includes(mjImageMode)
                ? Locale.Midjourney.InputDisabled
                : Locale.Chat.Input(
                    submitKey,
                    session.mask?.modelConfig?.contentType === "Image"
                      ? Locale.Chat.Draw
                      : Locale.Chat.Send,
                    session.mask?.modelConfig?.contentType !== "Image",
                  )
            }
            onInput={(e) => onInput(e.currentTarget.value)}
            value={userInput}
            onKeyDown={onInputKeyDown}
            onFocus={scrollToBottom}
            onClick={scrollToBottom}
            rows={inputRows}
            autoFocus={autoFocus}
            style={{
              fontSize: config.fontSize,
            }}
            disabled={
              useImages.length > 0 &&
              ["BLEND", "DESCRIBE"].includes(mjImageMode)
            }
          />
          <IconButton
            icon={<SendWhiteIcon />}
            text={
              session.mask?.modelConfig?.contentType === "Image"
                ? Locale.Chat.Draw
                : Locale.Chat.Send
            }
            className={styles["chat-input-send"]}
            type="primary"
            onClick={() => doSubmit(userInput)}
          />
        </div>
      </div>

      {showExport && (
        <ExportMessageModal onClose={() => setShowExport(false)} />
      )}

      {isEditingMessage && (
        <EditMessageModal
          onClose={() => {
            setIsEditingMessage(false);
          }}
        />
      )}
    </div>
  );
}

export function Chat() {
  const chatStore = useChatStore();
  const sessionIndex = chatStore.currentSessionIndex;
  return <_Chat key={sessionIndex}></_Chat>;
}<|MERGE_RESOLUTION|>--- conflicted
+++ resolved
@@ -107,11 +107,8 @@
 import { prettyObject } from "../utils/format";
 import { ExportMessageModal } from "./exporter";
 import { getClientConfig } from "../config/client";
-<<<<<<< HEAD
+import { useAllModels } from "../utils/hooks";
 import { useWebsiteConfigStore } from "../store";
-=======
-import { useAllModels } from "../utils/hooks";
->>>>>>> 2bfb3628
 
 const Markdown = dynamic(async () => (await import("./markdown")).Markdown, {
   loading: () => <LoadingIcon />,
@@ -519,7 +516,6 @@
 
   // switch model
   const currentModel = chatStore.currentSession().mask.modelConfig.model;
-<<<<<<< HEAD
   const currentContentType =
     chatStore.currentSession().mask.modelConfig.contentType;
   const models = useMemo(
@@ -533,11 +529,6 @@
         .map((m) => m.name),
     [config, currentContentType],
   );
-=======
-  const models = useAllModels()
-    .filter((m) => m.available)
-    .map((m) => m.name);
->>>>>>> 2bfb3628
   const [showModelSelector, setShowModelSelector] = useState(false);
 
   function selectImage() {
