--- conflicted
+++ resolved
@@ -880,15 +880,15 @@
           </div>
         </div>
         <div className="window-actions">
-<<<<<<< HEAD
-          <div className={"window-action-button" + " " + styles.mobile}>
-            <IconButton
-              icon={<ReturnIcon />}
-              bordered
-              title={Locale.Chat.Actions.ChatList}
-              onClick={() => navigate(Path.Home)}
-            />
-          </div>
+          {!isMobileScreen && (
+            <div className="window-action-button">
+              <IconButton
+                icon={<RenameIcon />}
+                bordered
+                onClick={renameSession}
+              />
+            </div>
+          )}
           <div className="window-action-button">
             <IconButton
               icon={<CartIcon />}
@@ -903,17 +903,6 @@
               onClick={() => navigate(Path.Profile)}
             />
           </div>
-=======
-          {!isMobileScreen && (
-            <div className="window-action-button">
-              <IconButton
-                icon={<RenameIcon />}
-                bordered
-                onClick={renameSession}
-              />
-            </div>
-          )}
->>>>>>> 2388f853
           <div className="window-action-button">
             <IconButton
               icon={<ExportIcon />}
