--- conflicted
+++ resolved
@@ -62,12 +62,9 @@
 import { MaskAvatar, MaskConfig } from "./mask";
 import { useMaskStore } from "../store/mask";
 import { useCommand } from "../command";
-<<<<<<< HEAD
-import { useWebsiteConfigStore } from "../store";
-=======
 import { prettyObject } from "../utils/format";
 import { ExportMessageModal } from "./exporter";
->>>>>>> 5e274130
+import { useWebsiteConfigStore } from "../store";
 
 const Markdown = dynamic(async () => (await import("./markdown")).Markdown, {
   loading: () => <LoadingIcon />,
