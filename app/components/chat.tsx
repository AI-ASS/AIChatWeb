import { useDebouncedCallback } from "use-debounce";
import React, {
  useState,
  useRef,
  useEffect,
  useMemo,
  useCallback,
  Fragment,
} from "react";

import SendWhiteIcon from "../icons/send-white.svg";
import BrainIcon from "../icons/brain.svg";
import RenameIcon from "../icons/rename.svg";
import UserIcon from "../icons/user.svg";
import CartIcon from "../icons/cart-outline.svg";
import ExportIcon from "../icons/share.svg";
import ReturnIcon from "../icons/return.svg";
import CopyIcon from "../icons/copy.svg";
import LoadingIcon from "../icons/three-dots.svg";
import PromptIcon from "../icons/prompt.svg";
import MaskIcon from "../icons/app.svg";
import CloseIcon from "../icons/close.svg";
// import InternetIcon from "../icons/internet.svg";
import MaxIcon from "../icons/max.svg";
import MinIcon from "../icons/min.svg";
import ResetIcon from "../icons/reload.svg";
import BreakIcon from "../icons/break.svg";
import SettingsIcon from "../icons/chat-settings.svg";
import DeleteIcon from "../icons/clear.svg";
import PinIcon from "../icons/pin.svg";
import EditIcon from "../icons/rename.svg";
import ConfirmIcon from "../icons/confirm.svg";
import CancelIcon from "../icons/cancel.svg";
import MenuIcon from "../icons/boldmenu.svg";

import LightIcon from "../icons/light.svg";
import DarkIcon from "../icons/dark.svg";
import AutoIcon from "../icons/auto.svg";
import BottomIcon from "../icons/bottom.svg";
import StopIcon from "../icons/pause.svg";
import RobotIcon from "../icons/robot.svg";
import Internet from "../icons/internetsearch.svg";
import HorizontalIcon from "../icons/horizontal.svg";
import VerticalIcon from "../icons/vertical.svg";
import PanLeftIcon from "../icons/pan-left.svg";
import PanRightIcon from "../icons/pan-right.svg";
import PanUpIcon from "../icons/pan-up.svg";
import PanDownIcon from "../icons/pan-down.svg";
import UploadIcon from "../icons/upload.svg";
import CheckmarkIcon from "../icons/checkmark.svg";

import {
  ChatMessage,
  SubmitKey,
  useChatStore,
  BOT_HELLO,
  createMessage,
  useAuthStore,
  useAccessStore,
  Theme,
  useAppConfig,
  DEFAULT_TOPIC,
  ModelType,
  AiPlugin,
  PluginActionModel,
  SimpleModel,
  ModelMessageStruct,
  ModelContentType,
  ChatSession,
} from "../store";

import {
  copyToClipboard,
  selectOrCopy,
  autoGrowTextArea,
  useMobileScreen,
  getSecondsDiff,
  fromYYYYMMDD_HHMMSS,
} from "../utils";

import dynamic from "next/dynamic";

import { ChatControllerPool } from "../client/controller";
import { Prompt, usePromptStore } from "../store/prompt";
import Locale from "../locales";

import { IconButton } from "./button";
import styles from "./chat.module.scss";

import {
  List,
  ListItem,
  Modal,
  Selector,
  showConfirm,
  showPrompt,
  showToast,
} from "./ui-lib";
import { useNavigate } from "react-router-dom";
import {
  CHAT_PAGE_SIZE,
  LAST_INPUT_KEY,
  Path,
  REQUEST_TIMEOUT_MS,
  UNFINISHED_INPUT,
} from "../constant";
import { Avatar } from "./emoji";
import { ContextPrompts, MaskAvatar, MaskConfig } from "./mask";
import { Mask, useMaskStore } from "../store/mask";
import { ChatCommandPrefix, useChatCommand, useCommand } from "../command";
import { prettyObject } from "../utils/format";
import { ExportMessageModal } from "./exporter";
import { getClientConfig } from "../config/client";
import { useWebsiteConfigStore } from "../store";
import { nanoid } from "nanoid";

const Markdown = dynamic(async () => (await import("./markdown")).Markdown, {
  loading: () => <LoadingIcon />,
});

const MAX_IMAGE_SIZE = 5;

export function SessionConfigModel(props: {
  session: ChatSession;
  onClose: () => void;
}) {
  const chatStore = useChatStore();
  //const session = chatStore.currentSession();
  const maskStore = useMaskStore();
  const authStore = useAuthStore();
  const navigate = useNavigate();

  console.log("props.session.mask", props.session.mask);
  const [mask, setMask] = useState(
    JSON.parse(JSON.stringify(props.session.mask)) as Mask,
  );
  const [changed, setChanged] = useState(false);

  return (
    <div className="modal-mask">
      <Modal
        title={Locale.Context.Edit}
        onClose={async () => {
          console.log("changed", changed);
          if (changed) {
            if (await showConfirm(Locale.Memory.CloseConfirm)) {
              props.onClose();
            }
          } else {
            props.onClose();
          }
        }}
        actions={[
          <IconButton
            key="reset"
            icon={<ResetIcon />}
            bordered
            text={Locale.Chat.Config.Reset}
            onClick={async () => {
              if (await showConfirm(Locale.Memory.ResetConfirm)) {
                chatStore.updateCurrentSessionMemoryPrompt(
                  "",
                  authStore.token,
                  () => {
                    authStore.logout();
                    navigate(Path.Login);
                  },
                );
              }
            }}
          />,
          <IconButton
            key="copy"
            icon={<CopyIcon />}
            bordered
            text={Locale.Chat.Config.SaveAs}
            onClick={() => {
              navigate(Path.Masks);
              setTimeout(() => {
                maskStore.create(props.session.mask);
              }, 500);
            }}
          />,
          <IconButton
            key="confirm"
            icon={<CopyIcon />}
            bordered
            type="primary"
            text={Locale.Chat.Config.Confirm}
            onClick={async () => {
              // console.log('confirm', mask)
              const result = await chatStore.updateCurrentSessionMask(
                mask,
                authStore.token,
                () => {
                  authStore.logout();
                  navigate(Path.Login);
                },
              );
              if (result) {
                props.onClose();
              }
            }}
          />,
        ]}
      >
        <MaskConfig
          mask={mask}
          updateMask={(updater) => {
            // const mask = { ...session.mask };
            updater(mask);
            setMask({ ...mask });
            console.log("update mask, set changed=true", mask);
            setChanged(true);
            // chatStore.updateCurrentSession((session) => (session.mask = mask));
          }}
          shouldSyncFromGlobal
          extraListItems={
            props.session.mask.modelConfig.sendMemory ? (
              <ListItem
                className="copyable"
                title={`${Locale.Memory.Title} (${props.session.lastSummarizeIndex} of ${props.session.messages.length})`}
                subTitle={
                  props.session.memoryPrompt || Locale.Memory.EmptyContent
                }
              ></ListItem>
            ) : (
              <></>
            )
          }
        ></MaskConfig>
      </Modal>
    </div>
  );
}

function PromptToast(props: {
  showToast?: boolean;
  showModal?: boolean;
  setShowModal: (_: boolean) => void;
}) {
  const chatStore = useChatStore();
  const session = chatStore.currentSession();
  const context = session.mask.context;

  return (
    <div className={styles["prompt-toast"]} key="prompt-toast">
      {props.showToast && (
        <div
          className={styles["prompt-toast-inner"] + " clickable"}
          role="button"
          onClick={() => props.setShowModal(true)}
        >
          <BrainIcon />
          <span className={styles["prompt-toast-content"]}>
            {Locale.Context.Toast(context.length)}
          </span>
        </div>
      )}
      {props.showModal && (
        <SessionConfigModel
          session={session}
          onClose={() => props.setShowModal(false)}
        />
      )}
    </div>
  );
}

function useSubmitHandler() {
  const config = useAppConfig();
  const submitKey = config.submitKey;
  const isComposing = useRef(false);

  useEffect(() => {
    const onCompositionStart = () => {
      isComposing.current = true;
    };
    const onCompositionEnd = () => {
      isComposing.current = false;
    };

    window.addEventListener("compositionstart", onCompositionStart);
    window.addEventListener("compositionend", onCompositionEnd);

    return () => {
      window.removeEventListener("compositionstart", onCompositionStart);
      window.removeEventListener("compositionend", onCompositionEnd);
    };
  }, []);

  const shouldSubmit = (e: React.KeyboardEvent<HTMLTextAreaElement>) => {
    if (e.key !== "Enter") return false;
    if (e.key === "Enter" && (e.nativeEvent.isComposing || isComposing.current))
      return false;
    return (
      (config.submitKey === SubmitKey.AltEnter && e.altKey) ||
      (config.submitKey === SubmitKey.CtrlEnter && e.ctrlKey) ||
      (config.submitKey === SubmitKey.ShiftEnter && e.shiftKey) ||
      (config.submitKey === SubmitKey.MetaEnter && e.metaKey) ||
      (config.submitKey === SubmitKey.Enter &&
        !e.altKey &&
        !e.ctrlKey &&
        !e.shiftKey &&
        !e.metaKey)
    );
  };

  return {
    submitKey,
    shouldSubmit,
  };
}

export type RenderPrompt = Pick<Prompt, "title" | "content">;

export function PromptHints(props: {
  prompts: RenderPrompt[];
  onPromptSelect: (prompt: RenderPrompt) => void;
}) {
  const noPrompts = props.prompts.length === 0;
  const [selectIndex, setSelectIndex] = useState(0);
  const selectedRef = useRef<HTMLDivElement>(null);

  useEffect(() => {
    setSelectIndex(0);
  }, [props.prompts.length]);

  useEffect(() => {
    const onKeyDown = (e: KeyboardEvent) => {
      if (noPrompts || e.metaKey || e.altKey || e.ctrlKey) {
        return;
      }
      // arrow up / down to select prompt
      const changeIndex = (delta: number) => {
        e.stopPropagation();
        e.preventDefault();
        const nextIndex = Math.max(
          0,
          Math.min(props.prompts.length - 1, selectIndex + delta),
        );
        setSelectIndex(nextIndex);
        selectedRef.current?.scrollIntoView({
          block: "center",
        });
      };

      if (e.key === "ArrowUp") {
        changeIndex(1);
      } else if (e.key === "ArrowDown") {
        changeIndex(-1);
      } else if (e.key === "Enter") {
        const selectedPrompt = props.prompts.at(selectIndex);
        if (selectedPrompt) {
          props.onPromptSelect(selectedPrompt);
        }
      }
    };

    window.addEventListener("keydown", onKeyDown);

    return () => window.removeEventListener("keydown", onKeyDown);
    // eslint-disable-next-line react-hooks/exhaustive-deps
  }, [props.prompts.length, selectIndex]);

  if (noPrompts) return null;
  return (
    <div className={styles["prompt-hints"]}>
      {props.prompts.map((prompt, i) => (
        <div
          ref={i === selectIndex ? selectedRef : null}
          className={
            styles["prompt-hint"] +
            ` ${i === selectIndex ? styles["prompt-hint-selected"] : ""}`
          }
          key={prompt.title + i.toString()}
          onClick={() => props.onPromptSelect(prompt)}
          onMouseEnter={() => setSelectIndex(i)}
        >
          <div className={styles["hint-title"]}>{prompt.title}</div>
          <div className={styles["hint-content"]}>{prompt.content}</div>
        </div>
      ))}
    </div>
  );
}

function ClearContextDivider() {
  const authStore = useAuthStore();
  const navigate = useNavigate();
  const chatStore = useChatStore();

  return (
    <div
      className={styles["clear-context"]}
      onClick={() => {
        chatStore.updateCurrentSessionClearContextIndex(authStore.token, () => {
          authStore.logout();
          navigate(Path.Login);
        });
        // chatStore.updateCurrentSession(
        //   (session) => (session.clearContextIndex = undefined),
        // )
      }}
    >
      <div className={styles["clear-context-tips"]}>{Locale.Context.Clear}</div>
      <div className={styles["clear-context-revert-btn"]}>
        {Locale.Context.Revert}
      </div>
    </div>
  );
}

function ChatAction(props: {
  text: string;
  icon: JSX.Element;
  onClick: () => void;
}) {
  const iconRef = useRef<HTMLDivElement>(null);
  const textRef = useRef<HTMLDivElement>(null);
  const [width, setWidth] = useState({
    full: 16,
    icon: 16,
  });

  function updateWidth() {
    if (!iconRef.current || !textRef.current) return;
    const getWidth = (dom: HTMLDivElement) => dom.getBoundingClientRect().width;
    const textWidth = getWidth(textRef.current);
    const iconWidth = getWidth(iconRef.current);
    setWidth({
      full: textWidth + iconWidth,
      icon: iconWidth,
    });
  }

  return (
    <div
      className={`${styles["chat-input-action"]} clickable`}
      onClick={() => {
        props.onClick();
        setTimeout(updateWidth, 1);
      }}
      onMouseEnter={updateWidth}
      onTouchStart={updateWidth}
      style={
        {
          "--icon-width": `${width.icon}px`,
          "--full-width": `${width.full}px`,
        } as React.CSSProperties
      }
    >
      <div ref={iconRef} className={styles["icon"]}>
        {props.icon}
      </div>
      <div className={styles["text"]} ref={textRef}>
        {props.text}
      </div>
    </div>
  );
}

function SwitchChatAction(props: {
  text: string;
  icon?: JSX.Element;
  value?: boolean;
  onClick: () => void;
}) {
  const iconRef = useRef<HTMLDivElement>(null);
  const textRef = useRef<HTMLDivElement>(null);
  const [width, setWidth] = useState({
    full: 16,
    icon: props.icon ? 16 : 0,
  });
  const [isClicked, setIsClicked] = useState(false); // 新增state

  function updateWidth() {
    if (!iconRef.current || !textRef.current) return;
    const getWidth = (dom: HTMLDivElement) => dom.getBoundingClientRect().width;
    const textWidth = getWidth(textRef.current);
    const iconWidth = getWidth(iconRef.current);
    setWidth({
      full: textWidth + iconWidth,
      icon: iconWidth,
    });
  }

  return (
    <div
      className={`${styles["chat-input-action"]} clickable`}
      onClick={() => {
        props.onClick();
        setIsClicked(!isClicked); // 更新isClicked的状态
        setTimeout(updateWidth, 1);
      }}
      onMouseEnter={updateWidth}
      onTouchStart={updateWidth}
      style={
        {
          "--icon-width": `${width.icon}px`,
          "--full-width": `${width.full}px`,
          backgroundColor: isClicked ? "#dafbe1" : "", // 根据isClicked的状态设置背景颜色
        } as React.CSSProperties
      }
    >
      {props.icon && (
        <div ref={iconRef} className={styles["icon"]}>
          {props.icon}
        </div>
      )}
      <div className={styles["text"]} ref={textRef}>
        {props.text}
      </div>
    </div>
  );
}

function useScrollToBottom() {
  // for auto-scroll
  const scrollRef = useRef<HTMLDivElement>(null);
  const [autoScroll, setAutoScroll] = useState(true);

  function scrollDomToBottom() {
    const dom = scrollRef.current;
    if (dom) {
      requestAnimationFrame(() => {
        setAutoScroll(true);
        dom.scrollTo(0, dom.scrollHeight);
      });
    }
  }

  // auto scroll
  useEffect(() => {
    if (autoScroll) {
      scrollDomToBottom();
    }
  });

  return {
    scrollRef,
    autoScroll,
    setAutoScroll,
    scrollDomToBottom,
  };
}

export function ChatActions(props: {
  showPromptModal: () => void;
  scrollToBottom: () => void;
  showPromptHints: () => void;
  imageSelected: (img: any) => void;
  beforeSelectImages: () => boolean;
  hitBottom: boolean;
  plugins: PluginActionModel[];
  contentType: ModelContentType;
  messageStruct: ModelMessageStruct;
  uploading: boolean;
  setUploading: React.Dispatch<React.SetStateAction<boolean>>;
  SetOpenInternet: React.Dispatch<React.SetStateAction<boolean>>;
}) {
  const config = useAppConfig();
  const navigate = useNavigate();
  const chatStore = useChatStore();
  const authStore = useAuthStore();
  const { availableModels } = useWebsiteConfigStore();

  // switch themes
  const theme = config.theme;
  function nextTheme() {
    const themes = [Theme.Auto, Theme.Light, Theme.Dark];
    const themeIndex = themes.indexOf(theme);
    const nextIndex = (themeIndex + 1) % themes.length;
    const nextTheme = themes[nextIndex];
    config.update((config) => (config.theme = nextTheme));
  }

  // stop all responses
  const couldStop = ChatControllerPool.hasPending();
  const stopAll = () => ChatControllerPool.stopAll();

  // switch model
  const currentModel = {
    name: chatStore.currentSession().mask.modelConfig.model,
    contentType: chatStore.currentSession().mask.modelConfig.contentType,
    messageStruct: chatStore.currentSession().mask.modelConfig.messageStruct,
  } as SimpleModel;
  // const currentContentType =
  //   chatStore.currentSession().mask.modelConfig.contentType;
  // const models = useMemo(
  //   () =>
  //     availableModels
  //       // .filter((m) =>
  //       //   currentContentType === "Text"
  //       //     ? m.contentType === "Text" || !m.contentType
  //       //     : m.contentType === currentContentType,
  //       // ),
  //   [config, currentContentType],
  // );
  const [showModelSelector, setShowModelSelector] = useState(false);

  function selectImage() {
    if (!props.beforeSelectImages()) {
      return;
    }
    document.getElementById("chat-image-file-select-upload")?.click();
  }

  const uploadFile = (file: any) => {
    props.setUploading(true);
    const url = "/file/put";
    const BASE_URL = process.env.BASE_URL;
    const mode = process.env.BUILD_MODE;
    let requestUrl = (mode === "export" ? BASE_URL : "") + "/api" + url;
    const formData = new FormData();
    formData.append("usage", "chat");
    formData.append("file", file);
    return fetch(requestUrl, {
      method: "post",
      headers: {
        // 'Content-Type': 'multipart/form-data',
        Authorization: "Bearer " + authStore.token,
      },
      body: formData,
    })
      .then((res) => res.json())
      .then((res) => {
        if (res.code === 413) {
          showToast(res.cnMessage || res.message, undefined, 5000);
          if (Math.floor(res.code / 100) === 100) {
            // 100XX
            authStore.logout();
            navigate(Path.Login);
          }
        }
        return res;
      })
      .finally(() => {
        console.log("finally");
        props.setUploading(false);
      });
  };
  const onImageSelected = (e: any) => {
    const file = e.target.files[0];
    uploadFile(file).then((res) => {
      if (res.code !== 0) {
        showToast(res.cnMessage || res.message, undefined, 5000);
        if (Math.floor(res.code / 100) === 100) {
          // 100XX
          authStore.logout();
          navigate(Path.Login);
        }
        return;
      }
      const filename = file.name;
      const fileEntity = res.data;
      props.imageSelected({
        filename,
        uuid: fileEntity.uuid,
        url: fileEntity.url.startsWith("/")
          ? "/api" + fileEntity.url
          : fileEntity.url,
        entity: fileEntity,
      });
    });
    e.target.value = null;
  };

  return (
    <div className={styles["chat-input-actions"]}>
      {couldStop && (
        <ChatAction
          onClick={stopAll}
          text={Locale.Chat.InputActions.Stop}
          icon={<StopIcon />}
        />
      )}
      {!props.hitBottom && (
        <ChatAction
          onClick={props.scrollToBottom}
          text={Locale.Chat.InputActions.ToBottom}
          icon={<BottomIcon />}
        />
      )}
      {props.hitBottom && (
        <ChatAction
          onClick={props.showPromptModal}
          text={Locale.Chat.InputActions.Settings}
          icon={<SettingsIcon />}
        />
      )}

      <div className={styles["hide-on-mobile"]}>
        <ChatAction
          onClick={nextTheme}
          text={Locale.Chat.InputActions.Theme[theme]}
          icon={
            <>
              {theme === Theme.Auto ? (
                <AutoIcon />
              ) : theme === Theme.Light ? (
                <LightIcon />
              ) : theme === Theme.Dark ? (
                <DarkIcon />
              ) : null}
            </>
          }
        />
      </div>

      <div className={styles["hide-on-mobile"]}>
        <ChatAction
          onClick={props.showPromptHints}
          text={Locale.Chat.InputActions.Prompt}
          icon={<PromptIcon />}
        />
      </div>

      <div className={styles["hide-on-mobile"]}>
        <ChatAction
          onClick={() => {
            navigate(Path.Masks);
          }}
          text={Locale.Chat.InputActions.Masks}
          icon={<MaskIcon />}
        />
      </div>

      <SwitchChatAction
        text={Locale.Chat.InputActions.Clear}
        icon={<BreakIcon />}
        onClick={() => {
          chatStore.updateCurrentSessionClearContextIndex(
            authStore.token,
            () => {
              authStore.logout();
              navigate(Path.Login);
            },
          );
        }}
      />

      <ChatAction
        onClick={() => setShowModelSelector(true)}
        text={currentModel.name}
        icon={<RobotIcon />}
      />

      {showModelSelector && (
        <Selector
          defaultSelectedValue={currentModel.name}
          items={availableModels.map((m) => ({
            title: m.name,
            value: m.name,
          }))}
          onClose={() => setShowModelSelector(false)}
          onSelection={async (s) => {
            if (s.length === 0) return;
<<<<<<< HEAD
            const result = await chatStore.updateCurrentSessionMaskByUpdater(
              (mask) => {
                mask.modelConfig.model = s[0].name;
                mask.modelConfig.contentType = s[0].contentType;
                mask.modelConfig.messageStruct = s[0].messageStruct;
                mask.syncGlobalConfig = false;
              },
              authStore.token,
              () => {
                authStore.logout();
                navigate(Path.Login);
              },
            );
            if (result) {
              showToast(s[0].name);
            }
=======
            const selectedModel = availableModels.find(m => m.name === s[0]);
            if (!selectedModel) return;
            chatStore.updateCurrentSession((session) => {
              session.mask.modelConfig.model = selectedModel.name;
              session.mask.modelConfig.contentType = selectedModel.contentType;
              session.mask.modelConfig.messageStruct = selectedModel.messageStruct;
              session.mask.syncGlobalConfig = false;
            });
            showToast(selectedModel.name);
>>>>>>> e1fb0929
          }}
        />
      )}

      {(props.contentType === "Image" || props.messageStruct === "complex") && (
        <div
          className={`${styles["chat-input-action"]} clickable`}
          onClick={selectImage}
        >
          <input
            type="file"
            accept=".png,.jpg,.webp,.jpeg"
            id="chat-image-file-select-upload"
            style={{ display: "none" }}
            onChange={onImageSelected}
          />
          <UploadIcon />
        </div>
      )}

      <>
        {props.plugins.map((model) => {
          return (
            <SwitchChatAction
              key={model.plugin.uuid}
              onClick={() => {
                model.value = !model.value;
                showToast(
                  (model.value ? "已开启" : "已关闭") + model.plugin.name,
                );
              }}
              text={model.plugin.name}
              icon={<Internet />}
              value={model.value}
            />
          );
        })}
      </>
    </div>
  );
}

export function EditMessageModal(props: {
  onClose: () => void;
  updateTopic: (topic: string) => Promise<boolean>;
  updateMessages: (messages: ChatMessage[]) => Promise<boolean>;
}) {
  const chatStore = useChatStore();
  const session = chatStore.currentSession();
  const [messages, setMessages] = useState(session.messages.slice());
  const [topic, setTopic] = useState("");
  useEffect(() => {
    setTopic(session.topic);
  }, [session]);

  return (
    <div className="modal-mask">
      <Modal
        title={Locale.Chat.EditMessage.Title}
        onClose={props.onClose}
        actions={[
          <IconButton
            text={Locale.UI.Cancel}
            icon={<CancelIcon />}
            key="cancel"
            onClick={() => {
              props.onClose();
            }}
          />,
          <IconButton
            type="primary"
            text={Locale.UI.Confirm}
            icon={<ConfirmIcon />}
            key="ok"
            onClick={async () => {
              const topicResult = await props.updateTopic(topic);
              if (topicResult) {
                const result = await props.updateMessages(messages);
                if (result) {
                  props.onClose();
                }
              }
            }}
          />,
        ]}
      >
        <List>
          <ListItem
            title={Locale.Chat.EditMessage.Topic.Title}
            subTitle={Locale.Chat.EditMessage.Topic.SubTitle}
          >
            <input
              type="text"
              value={topic}
              onChange={(e) =>
                // chatStore.updateCurrentSession(
                //   (session) => (session.topic = e.currentTarget.value),
                // )
                setTopic(e.currentTarget.value)
              }
            ></input>
          </ListItem>
        </List>
        <ContextPrompts
          context={messages}
          updateContext={(updater) => {
            const newMessages = messages.slice();
            updater(newMessages);
            //console.log("newMessages", newMessages);
            setMessages(newMessages);
          }}
        />
      </Modal>
    </div>
  );
}

function _Chat() {
  type RenderMessage = ChatMessage & { preview?: boolean };

  const chatStore = useChatStore();
  const session = chatStore.currentSession();
  const config = useAppConfig();
  const fontSize = config.fontSize;

  const [showExport, setShowExport] = useState(false);

  const inputRef = useRef<HTMLTextAreaElement>(null);
  const [userInput, setUserInput] = useState("");
  const [useImages, setUseImages] = useState<any[]>([]);
  const [mjImageMode, setMjImageMode] = useState<string>(""); // 垫图IMAGINE，混图BLEND，识图DESCRIBE
  const [isLoading, setIsLoading] = useState(false);
  const { submitKey, shouldSubmit } = useSubmitHandler();
  const { scrollRef, setAutoScroll, scrollDomToBottom } = useScrollToBottom();
  const [hitBottom, setHitBottom] = useState(true);
  const isMobileScreen = useMobileScreen();
  const websiteConfigStore = useWebsiteConfigStore();
  const { chatPageSubTitle, plugins } = websiteConfigStore;
  const navigate = useNavigate();

  const authStore = useAuthStore();

  const [uploading, setUploading] = useState(false);

  // prompt hints
  const promptStore = usePromptStore();
  const [promptHints, setPromptHints] = useState<RenderPrompt[]>([]);
  const onSearch = useDebouncedCallback(
    (text: string) => {
      const matchedPrompts = promptStore.search(text);
      setPromptHints(matchedPrompts);
    },
    100,
    { leading: true, trailing: true },
  );

  // auto grow input
  const [inputRows, setInputRows] = useState(2);
  const measure = useDebouncedCallback(
    () => {
      const rows = inputRef.current ? autoGrowTextArea(inputRef.current) : 1;
      const inputRows = Math.min(
        20,
        Math.max(2 + Number(!isMobileScreen), rows),
      );
      setInputRows(inputRows);
    },
    100,
    {
      leading: true,
      trailing: true,
    },
  );

  // eslint-disable-next-line react-hooks/exhaustive-deps
  useEffect(measure, [userInput]);

  // chat commands shortcuts
  const chatCommands = useChatCommand({
    new: (token: string) =>
      chatStore.newSession(token, () => {
        authStore.logout();
        navigate(Path.Login);
      }),
    newm: () => navigate(Path.NewChat),
    prev: () => chatStore.nextSession(-1),
    next: () => chatStore.nextSession(1),
    clear: () => {
      chatStore.setCurrentSessionClearContextIndex(
        session,
        session.messages.length,
        authStore.token,
        () => {
          authStore.logout();
          navigate(Path.Login);
        },
      );
      // chatStore.updateCurrentSession(
      //   (session) => (session.clearContextIndex = session.messages.length),
      // )
    },
    del: () =>
      chatStore.deleteSession(
        chatStore.currentSessionIndex,
        authStore.token,
        () => {
          authStore.logout();
          navigate(Path.Login);
        },
      ),
  });

  // only search prompts when user input is short
  const SEARCH_TEXT_LIMIT = 30;
  const onInput = (text: string) => {
    setUserInput(text);
    const n = text.trim().length;

    // clear search results
    if (n === 0) {
      setPromptHints([]);
    } else if (text.startsWith(ChatCommandPrefix)) {
      setPromptHints(chatCommands.search(text));
    } else if (!config.disablePromptHint && n < SEARCH_TEXT_LIMIT) {
      // check if need to trigger auto completion
      if (text.startsWith("/")) {
        let searchText = text.slice(1);
        onSearch(searchText);
      }
    }
  };

  const [pluignModels, setPluginModels] = useState<PluginActionModel[]>([]);
  useEffect(() => {
    const models = (plugins || []).map((plugin) => {
      return {
        plugin: plugin,
        value: false as boolean,
      } as PluginActionModel;
    });
    setPluginModels(models);
  }, [plugins]);

  const [ChatFetchTaskPool, setChatFetchTaskPool] = useState(
    new Map<string, NodeJS.Timeout | null>(),
  );

  const refreshDrawStatus = (session: ChatSession, botMessage: ChatMessage) => {
    if (ChatFetchTaskPool.get(botMessage.attr.taskId)) {
      return;
    }
    ChatFetchTaskPool.set(
      botMessage.attr.taskId,
      setTimeout(async () => {
        const fetch = await chatStore.getDrawTaskProgress(
          session,
          botMessage,
          websiteConfigStore,
          authStore,
          () => {
            authStore.logout();
            navigate(Path.Login);
          },
        );
        ChatFetchTaskPool.set(botMessage.attr.taskId, null);
        if (fetch) {
          refreshDrawStatus(session, botMessage);
        }
      }, 3000),
    );
    setChatFetchTaskPool(ChatFetchTaskPool);
  };

  const doSubmit = (userInput: string) => {
    if (useImages.length > 0) {
      if (session.mask?.modelConfig?.contentType === "Image") {
        if (mjImageMode === "IMAGINE") {
          if (!userInput) {
            showToast(Locale.Midjourney.NeedInputUseImgPrompt);
            return;
          }
          if (useImages.length > 1) {
            showToast(Locale.Midjourney.ImagineMaxImg(1));
            return;
          }
        } else if (mjImageMode === "BLEND") {
          if (useImages.length < 2 || useImages.length > MAX_IMAGE_SIZE) {
            showToast(Locale.Midjourney.BlendMinImg(2, MAX_IMAGE_SIZE));
            return;
          }
        } else if (mjImageMode === "DESCRIBE") {
          if (useImages.length > 1) {
            showToast(Locale.Midjourney.DescribeMaxImg(1));
            return;
          }
        }
      } else if (session.mask?.modelConfig?.messageStruct === "complex") {
        if (useImages.length > MAX_IMAGE_SIZE) {
          showToast(Locale.Midjourney.gpt4vMaxImg(MAX_IMAGE_SIZE));
          return;
        }
      }
      // setUserInput(userInput = (mjImageMode + "::" + userInput));
    } else {
      if (userInput.trim() === "") return;
    }
    const matchCommand = chatCommands.match(userInput);
    if (matchCommand.matched) {
      setUserInput("");
      setPromptHints([]);
      setUseImages([]);
      setMjImageMode("");
      matchCommand.invoke();
      return;
    }
    setIsLoading(true);
    chatStore
      .onUserInput(
        session,
        userInput,
        pluignModels,
        mjImageMode,
        useImages,
        websiteConfigStore,
        authStore,
        session.mask,
        false,
        authStore.token,
        () => {
          authStore.logout();
          navigate(Path.Login);
        },
      )
      .then((result) => {
        setIsLoading(false);
        if (result && result.fetch) {
          refreshDrawStatus(session, result.botMessage);
        }
      });
    localStorage.setItem(LAST_INPUT_KEY, userInput);
    setUseImages([]);
    setMjImageMode("");
    setUserInput("");
    setPromptHints([]);
    if (!isMobileScreen) inputRef.current?.focus();
    setAutoScroll(true);
  };

  const onPromptSelect = (prompt: RenderPrompt) => {
    setTimeout(() => {
      setPromptHints([]);

      const matchedChatCommand = chatCommands.match(prompt.content);
      if (matchedChatCommand.matched) {
        // if user is selecting a chat command, just trigger it
        matchedChatCommand.invoke();
        setUserInput("");
      } else {
        // or fill the prompt
        setUserInput(prompt.content);
      }
      inputRef.current?.focus();
    }, 30);
  };

  const addBaseImage = (img: any) => {
    if (useImages.length >= MAX_IMAGE_SIZE) {
      showToast(Locale.Midjourney.SelectImgMax(MAX_IMAGE_SIZE));
      return;
    }
    setUseImages([...useImages, img]);
    if (!mjImageMode) {
      setMjImageMode("IMAGINE");
    }
  };

  // stop response
  const onUserStop = (messageId: string) => {
    ChatControllerPool.stop(session.id, messageId);
  };

  useEffect(() => {
    chatStore.updateCurrentSessionMessagesByUpdater(
      (session) => {
        let messageChanged = false;
        const changedMessages = [] as ChatMessage[];
        const stopTiming = Date.now() - REQUEST_TIMEOUT_MS;
        session.messages.forEach((m) => {
          // check if should stop all stale messages
          if (m.isError || new Date(m.date).getTime() < stopTiming) {
            if (m.streaming) {
              m.streaming = false;
              messageChanged = true;
            }

            if (m.content.length === 0 && m.role !== "user") {
              m.isError = true;
              m.content = prettyObject({
                error: true,
                message: "empty response",
              });
              messageChanged = true;
            }
            if (messageChanged) {
              changedMessages.push(m);
            }
          }
        });
        return {
          messageChanged,
          messages: changedMessages,
        };
      },
      authStore.token,
      () => {
        authStore.logout();
        navigate(Path.Login);
      },
    );
    if (session.mask.syncGlobalConfig) {
      chatStore.updateCurrentSessionMaskByUpdater(
        (mask) => {
          console.log("[Mask] syncing from global, name = ", session.mask.name);
          session.mask.modelConfig = { ...config.modelConfig };
        },
        authStore.token,
        () => {
          authStore.logout();
          navigate(Path.Login);
        },
      );
    }
    // eslint-disable-next-line react-hooks/exhaustive-deps
  }, []);

  const [openInternet, SetOpenInternet] = useState(false);
  // check if should send message
  const onInputKeyDown = (e: React.KeyboardEvent<HTMLTextAreaElement>) => {
    // if ArrowUp and no userInput, fill with last input
    if (
      e.key === "ArrowUp" &&
      userInput.length <= 0 &&
      !(e.metaKey || e.altKey || e.ctrlKey)
    ) {
      setUserInput(localStorage.getItem(LAST_INPUT_KEY) ?? "");
      e.preventDefault();
      return;
    }
    if (shouldSubmit(e) && promptHints.length === 0) {
      doSubmit(userInput);
      e.preventDefault();
    }
  };
  const onRightClick = (e: any, message: ChatMessage) => {
    // copy to clipboard
    if (selectOrCopy(e.currentTarget, message.content)) {
      if (userInput.length === 0) {
        setUserInput(message.content);
      }

      e.preventDefault();
    }
  };

  const deleteMessage = (message?: ChatMessage) => {
    if (!message) {
      return;
    }
    chatStore.deleteMessageInCurrentSession(message, authStore.token);
  };

  const onDelete = (message: ChatMessage) => {
    deleteMessage(message);
  };

  const onResend = (message: ChatMessage) => {
    // when it is resending a message
    // 1. for a user's message, find the next bot response
    // 2. for a bot's message, find the last user's input
    // 3. delete original user input and bot's message
    // 4. resend the user's input

    const resendingIndex = session.messages.findIndex(
      (m) => m.id === message.id,
    );

    if (resendingIndex < 0 || resendingIndex >= session.messages.length) {
      console.error("[Chat] failed to find resending message", message);
      return;
    }

    let userMessage: ChatMessage | undefined;
    let botMessage: ChatMessage | undefined;

    if (message.role === "assistant") {
      // if it is resending a bot's message, find the user input for it
      botMessage = message;
      for (let i = resendingIndex; i >= 0; i -= 1) {
        if (session.messages[i].role === "user") {
          userMessage = session.messages[i];
          break;
        }
      }
    } else if (message.role === "user") {
      // if it is resending a user's input, find the bot's response
      userMessage = message;
      for (let i = resendingIndex; i < session.messages.length; i += 1) {
        if (session.messages[i].role === "assistant") {
          botMessage = session.messages[i];
          break;
        }
      }
    }

    if (userMessage === undefined) {
      console.error("[Chat] failed to resend", message);
      return;
    }

    // delete the original messages
    deleteMessage(userMessage);
    deleteMessage(botMessage);

    // resend the message
    setIsLoading(true);
    const content = userMessage.content;
    chatStore
      .onUserInput(
        session,
        content,
        pluignModels,
        userMessage.attr?.imageMode ?? "",
        userMessage.attr?.baseImages || [],
        websiteConfigStore,
        authStore,
        session.mask,
        true,
        authStore.token,
        () => {
          authStore.logout();
          navigate(Path.Login);
        },
      )
      .then(() => setIsLoading(false));
    inputRef.current?.focus();
  };

  const onPinMessage = (message: ChatMessage) => {
    chatStore.updateCurrentSessionMaskByUpdater(
      (mask) => {
        // todo
        const copy = {
          ...message,
          id: nanoid(),
        };
        delete copy.uuid;
        mask.context.push(copy);
      },
      authStore.token,
      () => {
        authStore.logout();
        navigate(Path.Login);
      },
    );

    showToast(Locale.Chat.Actions.PinToastContent, {
      text: Locale.Chat.Actions.PinToastAction,
      onClick: () => {
        setShowPromptModal(true);
      },
    });
  };

  const now = new Date();

  const context: RenderMessage[] = (() => {
    return session.mask.hideContext ? [] : session.mask.context.slice();
  })();

  const accessStore = useAccessStore();

  if (
    context.length === 0 &&
    session.messages.at(0)?.content !== BOT_HELLO.content
  ) {
    const copiedHello = Object.assign({}, BOT_HELLO);
    if (!authStore.token) {
      authStore.logout();
      navigate(Path.Login);
      copiedHello.content = Locale.Error.Unauthorized;
    }
    context.push(copiedHello);
  }

  // preview messages
  const lastMessageIsDraw =
    session.messages.length > 0 &&
    session.messages[session.messages.length - 1].role === "assistant" &&
    session.messages[session.messages.length - 1].attr &&
    session.messages[session.messages.length - 1].attr.contentType === "Image";
  const renderMessages = useMemo(() => {
    return context
      .concat(session.messages as RenderMessage[])
      .concat(
        isLoading && !lastMessageIsDraw
          ? [
              {
                ...createMessage({
                  role: "assistant",
                  content: "……",
                }),
                preview: true,
              },
            ]
          : [],
      )
      .concat(
        userInput.length > 0 && config.sendPreviewBubble
          ? [
              {
                ...createMessage({
                  role: "user",
                  content: userInput,
                }),
                preview: true,
              },
            ]
          : [],
      );
  }, [
    config.sendPreviewBubble,
    context,
    isLoading,
    session.messages,
    userInput,
  ]);

  const [msgRenderIndex, _setMsgRenderIndex] = useState(
    Math.max(0, renderMessages.length - CHAT_PAGE_SIZE),
  );
  function setMsgRenderIndex(newIndex: number) {
    newIndex = Math.min(renderMessages.length - CHAT_PAGE_SIZE, newIndex);
    newIndex = Math.max(0, newIndex);
    _setMsgRenderIndex(newIndex);
  }

  const messages = useMemo(() => {
    const endRenderIndex = Math.min(
      msgRenderIndex + 3 * CHAT_PAGE_SIZE,
      renderMessages.length,
    );
    return renderMessages.slice(msgRenderIndex, endRenderIndex);
  }, [msgRenderIndex, renderMessages]);

  const onChatBodyScroll = (e: HTMLElement) => {
    const bottomHeight = e.scrollTop + e.clientHeight;
    const edgeThreshold = e.clientHeight;

    const isTouchTopEdge = e.scrollTop <= edgeThreshold;
    const isTouchBottomEdge = bottomHeight >= e.scrollHeight - edgeThreshold;
    const isHitBottom =
      bottomHeight >= e.scrollHeight - (isMobileScreen ? 4 : 10);

    const prevPageMsgIndex = msgRenderIndex - CHAT_PAGE_SIZE;
    const nextPageMsgIndex = msgRenderIndex + CHAT_PAGE_SIZE;

    if (isTouchTopEdge && !isTouchBottomEdge) {
      setMsgRenderIndex(prevPageMsgIndex);
    } else if (isTouchBottomEdge) {
      setMsgRenderIndex(nextPageMsgIndex);
    }

    setHitBottom(isHitBottom);
    setAutoScroll(isHitBottom);
  };

  function scrollToBottom() {
    setMsgRenderIndex(renderMessages.length - CHAT_PAGE_SIZE);
    scrollDomToBottom();
  }

  // clear context index = context length + index in messages
  const clearContextIndex =
    (session.clearContextIndex ?? -1) >= 0
      ? session.clearContextIndex! + context.length - msgRenderIndex
      : -1;

  const [showPromptModal, setShowPromptModal] = useState(false);

  const clientConfig = useMemo(() => getClientConfig(), []);

  const autoFocus = !isMobileScreen; // wont auto focus on mobile screen
  const showMaxIcon = !isMobileScreen && !clientConfig?.isApp;
  const [isDropdownOpen, setIsDropdownOpen] = useState(false);
  const dropdownRef = useRef(null);

  // const toggleDropdown = () => {
  //   // setIsDropdownOpen(!isDropdownOpen);
  // };

  const handleOutsideClick = (event: any) => {
    console.log("event", event.target, dropdownRef.current);
    setIsDropdownOpen(!isDropdownOpen);

    if (
      dropdownRef.current &&
      !(dropdownRef.current as HTMLElement).contains(event.target)
    ) {
      console.log("not contains");
      setIsDropdownOpen(false);
    } else {
      console.log("contains", isDropdownOpen);
      setIsDropdownOpen(!isDropdownOpen);
      setTimeout(() => {
        console.log("new isDropdownOpen", isDropdownOpen);
      }, 50);
    }
  };
  useEffect(() => {
    if (isDropdownOpen) {
      document.addEventListener("click", handleOutsideClick);
    } else {
      document.removeEventListener("click", handleOutsideClick);
    }

    return () => {
      document.removeEventListener("click", handleOutsideClick);
    };
  }, [isDropdownOpen]);

  useCommand({
    fill: setUserInput,
    submit: (text) => {
      doSubmit(text);
    },
    code: (text) => {
      if (accessStore.disableFastLink) return;
      console.log("[Command] got code from url: ", text);
      showConfirm(Locale.URLCommand.Code + `code = ${text}`).then((res) => {
        if (res) {
          accessStore.update((access) => (access.accessCode = text));
        }
      });
    },
    settings: (text) => {
      if (accessStore.disableFastLink) return;

      try {
        const payload = JSON.parse(text) as {
          key?: string;
          url?: string;
        };

        console.log("[Command] got settings from url: ", payload);

        if (payload.key || payload.url) {
          showConfirm(
            Locale.URLCommand.Settings +
              `\n${JSON.stringify(payload, null, 4)}`,
          ).then((res) => {
            if (!res) return;
            if (payload.key) {
              accessStore.update(
                (access) => (access.openaiApiKey = payload.key!),
              );
            }
            if (payload.url) {
              accessStore.update((access) => (access.openaiUrl = payload.url!));
            }
          });
        }
      } catch {
        console.error("[Command] failed to get settings from url: ", text);
      }
    },
  });

  // edit / insert message modal
  const [isEditingMessage, setIsEditingMessage] = useState(false);

  // remember unfinished input
  useEffect(() => {
    // try to load from local storage
    const key = UNFINISHED_INPUT(session.id);
    const mayBeUnfinishedInput = localStorage.getItem(key);
    if (mayBeUnfinishedInput && userInput.length === 0) {
      setUserInput(mayBeUnfinishedInput);
      localStorage.removeItem(key);
    }

    const dom = inputRef.current;
    return () => {
      localStorage.setItem(key, dom?.value ?? "");
    };
    // eslint-disable-next-line react-hooks/exhaustive-deps
  }, []);

  useEffect(() => {
    if (!authStore.token) {
      // authStore.logout();
      //navigate(Path.Login)
      return;
    }
  }, []);

  //console.log('messages', messages)
  const message = messages.length > 0 ? messages.at(messages.length - 1) : null;
  if (message) {
    //console.log('message', message.content)
    if (message.content === Locale.Error.Unauthorized) {
      if (authStore.token) {
        console.log("change the last message");
        message.content = Locale.Error.Login;
      }
    }
    //console.log('messages', messages)
  }

  return (
    <div className={styles.chat} key={session.id}>
      <div className="window-header" data-tauri-drag-region>
        {isMobileScreen && (
          <div className="window-actions">
            <div className={"window-action-button"}>
              <IconButton
                icon={<ReturnIcon />}
                bordered
                title={Locale.Chat.Actions.ChatList}
                onClick={() => navigate(Path.Home)}
              />
            </div>
          </div>
        )}

        <div className={`window-header-title ${styles["chat-body-title"]}`}>
          <div
            className={`window-header-main-title ${styles["chat-body-main-title"]}`}
            onClickCapture={() => setIsEditingMessage(true)}
          >
            {!session.topic ? DEFAULT_TOPIC : session.topic}
          </div>
          <div className="window-header-sub-title">
            {chatPageSubTitle
              ? chatPageSubTitle.replace(
                  "${count}",
                  "" + session.messages.length,
                )
              : Locale.Chat.SubTitle(session.messages.length)}
          </div>
        </div>
        <div className={styles["window-actions"]}>
          {isMobileScreen ? (
            <div className={styles["window-action-button"]}>
              <div ref={dropdownRef}>
                <IconButton
                  icon={isDropdownOpen ? <CloseIcon /> : <MenuIcon />}
                  bordered
                  onClick={() => setIsDropdownOpen(!isDropdownOpen)}
                />
              </div>
              {isDropdownOpen && (
                <div className={styles["dropdown-menu"]}>
                  <IconButton
                    className={styles["window-action-button"]}
                    icon={<CartIcon />}
                    bordered
                    text="服务订阅"
                    onClick={() => navigate(Path.Pricing)}
                  />
                  <IconButton
                    className={styles["window-action-button"]}
                    icon={<UserIcon />}
                    bordered
                    text="个人中心"
                    onClick={() => navigate(Path.Profile)}
                  />
                  <IconButton
                    className={styles["window-action-button"]}
                    icon={<ExportIcon />}
                    bordered
                    text={Locale.Chat.Actions.Export}
                    title={Locale.Chat.Actions.Export}
                    onClick={() => {
                      setShowExport(true);
                    }}
                  />
                </div>
              )}
            </div>
          ) : (
            <div className="window-actions">
              {!isMobileScreen && (
                <div className="window-action-button">
                  <IconButton
                    icon={<RenameIcon />}
                    bordered
                    onClick={() => setIsEditingMessage(true)}
                  />
                </div>
              )}
              <div className="window-action-button">
                <IconButton
                  icon={<ExportIcon />}
                  bordered
                  title={Locale.Chat.Actions.Export}
                  onClick={() => {
                    setShowExport(true);
                  }}
                />
              </div>
              {showMaxIcon && (
                <div className="window-action-button">
                  <IconButton
                    icon={config.tightBorder ? <MinIcon /> : <MaxIcon />}
                    bordered
                    onClick={() => {
                      config.update(
                        (config) => (config.tightBorder = !config.tightBorder),
                      );
                    }}
                  />
                </div>
              )}
            </div>
          )}
        </div>

        <PromptToast
          showToast={!hitBottom}
          showModal={showPromptModal}
          setShowModal={setShowPromptModal}
        />
      </div>

      {uploading && (
        <div className={styles.mask}>
          <div>{Locale.Midjourney.Uploading}</div>
        </div>
      )}
      <div
        className={styles["chat-body"]}
        ref={scrollRef}
        onScroll={(e) => onChatBodyScroll(e.currentTarget)}
        onMouseDown={() => inputRef.current?.blur()}
        onTouchStart={() => {
          inputRef.current?.blur();
          setAutoScroll(false);
        }}
      >
        {messages.map((message, i) => {
          const isUser = message.role === "user";
          const isContext = i < context.length;
          const showActions =
            i > 0 &&
            !(message.preview || message.content.length === 0) &&
            !isContext;
          const showTyping = message.preview || message.streaming;

          const shouldShowClearContextDivider = i === clearContextIndex - 1;

          return (
            <Fragment key={message.id}>
              <div
                className={
                  isUser ? styles["chat-message-user"] : styles["chat-message"]
                }
              >
                <div className={styles["chat-message-container"]}>
                  <div className={styles["chat-message-header"]}>
                    <div className={styles["chat-message-avatar"]}>
                      <div className={styles["chat-message-edit"]}>
                        <IconButton
                          icon={<EditIcon />}
                          onClick={async () => {
                            const newMessage = await showPrompt(
                              Locale.Chat.Actions.Edit,
                              message.content,
                              10,
                            );

                            message.content = newMessage;
                            chatStore.updateCurrentSessionMessageContent(
                              message,
                              authStore.token,
                              () => {
                                authStore.logout();
                                navigate(Path.Login);
                              },
                            );
                          }}
                        ></IconButton>
                      </div>
                      {isUser ? (
                        <Avatar avatar={config.avatar} />
                      ) : (
                        <>
                          {["system"].includes(message.role) ? (
                            <Avatar avatar="2699-fe0f" />
                          ) : (
                            <MaskAvatar mask={session.mask} />
                          )}
                        </>
                      )}
                    </div>
                  </div>
                  {!isUser &&
                    message.toolMessages &&
                    message.toolMessages.map((tool, index) => (
                      <div
                        className={styles["chat-message-tools-status"]}
                        key={index}
                      >
                        <div className={styles["chat-message-tools-name"]}>
                          <CheckmarkIcon
                            className={styles["chat-message-checkmark"]}
                          />
                          {tool.toolName}:
                          <code
                            className={styles["chat-message-tools-details"]}
                          >
                            {tool.toolInput}
                          </code>
                        </div>
                      </div>
                    ))}

                  {showTyping && (
                    <div className={styles["chat-message-status"]}>
                      {Locale.Chat.Typing}
                    </div>
                  )}
                  <div className={styles["chat-message-item"]}>
                    {(!isUser || message.content.length > 0) && (
                      <Markdown
                        content={message.content}
                        loading={
                          (message.preview || message.content.length === 0) &&
                          !isUser
                        }
                        onContextMenu={(e) => onRightClick(e, message)}
                        onDoubleClickCapture={() => {
                          if (!isMobileScreen) return;
                          setUserInput(message.content);
                        }}
                        fontSize={fontSize}
                        parentRef={scrollRef}
                        defaultShow={i >= messages.length - 6}
                      />
                    )}
                    {isUser && message.attr?.imageMode && (
                      <div>
                        <div
                          className={styles["chat-select-images"]}
                          style={{ marginTop: "10px" }}
                        >
                          {message.attr.baseImages.map(
                            (img: any, index: number) => (
                              <img
                                src={img.url}
                                key={index}
                                title={img.filename}
                                alt={img.filename}
                                style={{ cursor: "pointer" }}
                                onClick={() => {
                                  addBaseImage(img);
                                }}
                              />
                            ),
                          )}
                        </div>
                      </div>
                    )}
                    {!isUser &&
                      [
                        "VARIATION",
                        "IMAGINE",
                        "BLEND",
                        "ZOOMOUT",
                        "PAN",
                        "SQUARE",
                        "VARY",
                      ].includes(message.attr?.action) &&
                      message.attr?.status === "SUCCESS" && (
                        <div
                          className={[
                            styles["chat-message-mj-actions"],
                            styles["column-flex"],
                          ].join(" ")}
                        >
                          <div style={{ display: "flex" }}>
                            {[1, 2, 3, 4].map((index) => {
                              return (
                                <button
                                  key={index}
                                  onClick={() =>
                                    doSubmit(
                                      `UPSCALE::${index}::${message.attr.taskId}`,
                                    )
                                  }
                                  className={`${styles["chat-message-mj-action-btn"]} clickable`}
                                >
                                  U{index}
                                </button>
                              );
                            })}
                          </div>
                          {message.attr?.action !== "PAN" && (
                            <div style={{ display: "flex" }}>
                              {[1, 2, 3, 4].map((index) => {
                                return (
                                  <button
                                    key={index}
                                    onClick={() =>
                                      doSubmit(
                                        `VARIATION::${index}::${message.attr.taskId}`,
                                      )
                                    }
                                    className={`${styles["chat-message-mj-action-btn"]} clickable`}
                                  >
                                    V{index}
                                  </button>
                                );
                              })}
                            </div>
                          )}
                        </div>
                      )}
                    {!isUser &&
                      ["UPSCALE"].includes(message.attr?.action) &&
                      message.attr?.status === "SUCCESS" && (
                        <div
                          className={[
                            styles["chat-message-mj-actions"],
                            styles["column-flex"],
                          ].join(" ")}
                        >
                          {!message.attr?.direction && (
                            <div>
                              {["Strong", "Subtle"].map((strength) => {
                                return (
                                  <button
                                    key={strength}
                                    onClick={() =>
                                      doSubmit(
                                        `VARY::${strength.toLocaleUpperCase()}::${
                                          message.attr.taskId
                                        }`,
                                      )
                                    }
                                    className={`${styles["chat-message-mj-action-btn"]} clickable ${styles["vary"]}`}
                                  >
                                    Vary ({strength})
                                  </button>
                                );
                              })}
                            </div>
                          )}
                          <div>
                            {[1.5, 2].map((index) => {
                              return (
                                <button
                                  key={index}
                                  onClick={() =>
                                    doSubmit(
                                      `ZOOMOUT::${index}::${message.attr.taskId}`,
                                    )
                                  }
                                  className={`${styles["chat-message-mj-action-btn"]} clickable ${styles["zoom-out"]}`}
                                >
                                  Z×{index}
                                </button>
                              );
                            })}
                          </div>
                          <div style={{ display: "flex" }}>
                            {["⬅️", "➡️", "⬆️", "⬇️"]
                              .filter((_, index) => {
                                if (message.attr?.direction === "horizontal") {
                                  return index <= 1;
                                } else if (
                                  message.attr?.direction === "vertical"
                                ) {
                                  return index >= 2;
                                } else {
                                  return true;
                                }
                              })
                              .map((direction) => {
                                // ➡️
                                const str = {
                                  "⬅️": "LEFT",
                                  "➡️": "RIGHT",
                                  "⬆️": "UP",
                                  "⬇️": "DOWN",
                                }[direction];
                                return (
                                  <button
                                    key={str}
                                    onClick={() =>
                                      doSubmit(
                                        `PAN::${str}::${message.attr.taskId}`,
                                      )
                                    }
                                    className={`${styles["chat-message-mj-action-btn"]} clickable ${styles["chat-message-mj-emoji-btn"]}`}
                                  >
                                    {direction === "⬅️" && <PanLeftIcon />}
                                    {direction === "➡️" && <PanRightIcon />}
                                    {direction === "⬆️" && <PanUpIcon />}
                                    {direction === "⬇️" && <PanDownIcon />}
                                  </button>
                                );
                              })}
                            {message.attr?.direction && (
                              <button
                                onClick={() =>
                                  doSubmit(`SQUARE::1::${message.attr.taskId}`)
                                }
                                className={`${styles["chat-message-mj-action-btn"]} clickable ${styles["chat-message-mj-emoji-btn"]}`}
                              >
                                {message.attr?.direction === "vertical" && (
                                  <HorizontalIcon />
                                )}
                                {message.attr?.direction === "horizontal" && (
                                  <VerticalIcon />
                                )}
                              </button>
                            )}
                          </div>
                        </div>
                      )}
                    {!isUser &&
                      message.attr?.status !== "SUCCESS" &&
                      message.attr?.taskId &&
                      !ChatFetchTaskPool.get(message.attr?.taskId) &&
                      message.attr?.submitTime &&
                      getSecondsDiff(
                        fromYYYYMMDD_HHMMSS(message.attr.submitTime),
                        now,
                      ) && (
                        <div>
                          <button
                            onClick={() => refreshDrawStatus(session, message)}
                            className={`${styles["chat-message-mj-action-btn"]} clickable`}
                            style={{ width: "150px" }}
                          >
                            {Locale.Midjourney.Refresh}
                          </button>
                        </div>
                      )}

                    {showActions && (
                      <div className={styles["chat-message-actions"]}>
                        <div className={styles["chat-input-actions"]}>
                          {message.streaming ? (
                            <ChatAction
                              text={Locale.Chat.Actions.Stop}
                              icon={<StopIcon />}
                              onClick={() => onUserStop(message.id ?? i)}
                            />
                          ) : (
                            <>
                              <ChatAction
                                text={Locale.Chat.Actions.Retry}
                                icon={<ResetIcon />}
                                onClick={() => onResend(message)}
                              />

                              <ChatAction
                                text={Locale.Chat.Actions.Delete}
                                icon={<DeleteIcon />}
                                onClick={() => onDelete(message)}
                              />

                              <ChatAction
                                text={Locale.Chat.Actions.Pin}
                                icon={<PinIcon />}
                                onClick={() => onPinMessage(message)}
                              />
                              <ChatAction
                                text={Locale.Chat.Actions.Copy}
                                icon={<CopyIcon />}
                                onClick={() => copyToClipboard(message.content)}
                              />
                            </>
                          )}
                        </div>
                      </div>
                    )}
                  </div>

                  <div className={styles["chat-message-action-date"]}>
                    {isContext
                      ? Locale.Chat.IsContext
                      : message.date.toLocaleString()}
                  </div>
                </div>
              </div>
              {shouldShowClearContextDivider && <ClearContextDivider />}
            </Fragment>
          );
        })}
      </div>

      <div className={styles["chat-input-panel"]}>
        <PromptHints prompts={promptHints} onPromptSelect={onPromptSelect} />

        <ChatActions
          showPromptModal={() => setShowPromptModal(true)}
          scrollToBottom={scrollToBottom}
          hitBottom={hitBottom}
          uploading={uploading}
          setUploading={setUploading}
          showPromptHints={() => {
            // Click again to close
            if (promptHints.length > 0) {
              setPromptHints([]);
              return;
            }

            inputRef.current?.focus();
            setUserInput("/");
            onSearch("");
          }}
          plugins={
            session.mask?.modelConfig?.contentType !== "Image" &&
            session.mask?.modelConfig?.messageStruct !== "complex"
              ? pluignModels
              : []
          }
          contentType={session.mask?.modelConfig?.contentType}
          messageStruct={session.mask?.modelConfig?.messageStruct}
          SetOpenInternet={SetOpenInternet}
          imageSelected={(img: any) => {
            addBaseImage(img);
          }}
          beforeSelectImages={() => {
            const ok = useImages.length < MAX_IMAGE_SIZE;
            if (!ok) {
              showToast(Locale.Midjourney.SelectImgMax(MAX_IMAGE_SIZE));
            }
            return ok;
          }}
        />
        {useImages.length > 0 && (
          <div className={styles["chat-select-images"]}>
            {useImages.map((img: any, i) => (
              <img
                src={img.url}
                key={i}
                onClick={() => {
                  const newImages = useImages.filter((_, ii) => ii != i);
                  setUseImages(newImages);
                  if (newImages.length === 0) {
                    setMjImageMode("");
                  }
                }}
                title={img.filename}
                alt={img.filename}
              />
            ))}
            {session.mask?.modelConfig?.contentType === "Image" && (
              <>
                <div style={{ fontSize: "12px", marginBottom: "5px" }}>
                  {[
                    {
                      name: Locale.Midjourney.ModeImagineUseImg,
                      value: "IMAGINE",
                    },
                    { name: Locale.Midjourney.ModeBlend, value: "BLEND" },
                    { name: Locale.Midjourney.ModeDescribe, value: "DESCRIBE" },
                  ].map((item, i) => (
                    <label key={i}>
                      <input
                        type="radio"
                        name="mj-img-mode"
                        checked={mjImageMode == item.value}
                        value={item.value}
                        onChange={(e) => {
                          setMjImageMode(e.target.value);
                        }}
                      />
                      <span>{item.name}</span>
                    </label>
                  ))}
                </div>
                <div style={{ fontSize: "12px" }}>
                  <small>{Locale.Midjourney.HasImgTip}</small>
                </div>
              </>
            )}
          </div>
        )}
        <div className={styles["chat-input-panel-inner"]}>
          <textarea
            ref={inputRef}
            className={styles["chat-input"]}
            placeholder={
              useImages.length > 0 &&
              ["BLEND", "DESCRIBE"].includes(mjImageMode)
                ? Locale.Midjourney.InputDisabled
                : Locale.Chat.Input(
                    submitKey,
                    session.mask?.modelConfig?.contentType === "Image"
                      ? Locale.Chat.Draw
                      : Locale.Chat.Send,
                    session.mask?.modelConfig?.contentType !== "Image",
                  )
            }
            onInput={(e) => onInput(e.currentTarget.value)}
            value={userInput}
            onKeyDown={onInputKeyDown}
            onFocus={scrollToBottom}
            onClick={scrollToBottom}
            rows={inputRows}
            autoFocus={autoFocus}
            style={{
              fontSize: config.fontSize,
            }}
            disabled={
              useImages.length > 0 &&
              ["BLEND", "DESCRIBE"].includes(mjImageMode)
            }
          />
          <IconButton
            icon={<SendWhiteIcon />}
            text={
              session.mask?.modelConfig?.contentType === "Image"
                ? Locale.Chat.Draw
                : Locale.Chat.Send
            }
            className={styles["chat-input-send"]}
            type="primary"
            onClick={() => doSubmit(userInput)}
          />
        </div>
      </div>

      {showExport && (
        <ExportMessageModal onClose={() => setShowExport(false)} />
      )}

      {isEditingMessage && (
        <EditMessageModal
          onClose={() => {
            setIsEditingMessage(false);
          }}
          updateTopic={(topic) => {
            return chatStore.updateCurrentSessionTopic(
              topic,
              authStore.token,
              () => {
                authStore.logout();
                navigate(Path.Login);
              },
            );
          }}
          updateMessages={(messages) => {
            return chatStore.updateCurrentSessionMessages(
              messages,
              authStore.token,
              () => {
                authStore.logout();
                navigate(Path.Login);
              },
            );
          }}
        />
      )}
    </div>
  );
}

export function Chat() {
  const chatStore = useChatStore();
  const sessionIndex = chatStore.currentSessionIndex;
  return <_Chat key={sessionIndex}></_Chat>;
}<|MERGE_RESOLUTION|>--- conflicted
+++ resolved
@@ -756,12 +756,13 @@
           onClose={() => setShowModelSelector(false)}
           onSelection={async (s) => {
             if (s.length === 0) return;
-<<<<<<< HEAD
+            const selectedModel = availableModels.find((m) => m.name === s[0]);
+            if (!selectedModel) return;
             const result = await chatStore.updateCurrentSessionMaskByUpdater(
               (mask) => {
-                mask.modelConfig.model = s[0].name;
-                mask.modelConfig.contentType = s[0].contentType;
-                mask.modelConfig.messageStruct = s[0].messageStruct;
+                mask.modelConfig.model = selectedModel.name;
+                mask.modelConfig.contentType = selectedModel.contentType;
+                mask.modelConfig.messageStruct = selectedModel.messageStruct;
                 mask.syncGlobalConfig = false;
               },
               authStore.token,
@@ -771,19 +772,8 @@
               },
             );
             if (result) {
-              showToast(s[0].name);
+              showToast(selectedModel.name);
             }
-=======
-            const selectedModel = availableModels.find(m => m.name === s[0]);
-            if (!selectedModel) return;
-            chatStore.updateCurrentSession((session) => {
-              session.mask.modelConfig.model = selectedModel.name;
-              session.mask.modelConfig.contentType = selectedModel.contentType;
-              session.mask.modelConfig.messageStruct = selectedModel.messageStruct;
-              session.mask.syncGlobalConfig = false;
-            });
-            showToast(selectedModel.name);
->>>>>>> e1fb0929
           }}
         />
       )}
