--- conflicted
+++ resolved
@@ -185,17 +185,13 @@
           {websiteConfigStore.subTitle || "Build your own AI assistant."}
         </div>
         <div className={styles["sidebar-logo"] + " no-dark"}>
-<<<<<<< HEAD
-          <NextImage src={ChatBotIcon.src} width={44} height={44} alt="bot" />
-=======
           {logoLoading ? (
             <></>
           ) : !logoUrl ? (
-            <ChatGptIcon />
+            <NextImage src={ChatBotIcon.src} width={44} height={44} alt="bot" />
           ) : (
             <img src={logoUrl} width={44} height={44} />
           )}
->>>>>>> f35de0a3
         </div>
       </div>
 
