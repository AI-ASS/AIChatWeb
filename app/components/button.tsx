--- conflicted
+++ resolved
@@ -2,16 +2,12 @@
 
 import styles from "./button.module.scss";
 
-export type ButtonType = "primary" | "danger" | null;
+export type ButtonType = "primary" | "second" | "danger" | null;
 
 export function IconButton(props: {
   onClick?: () => void;
   icon?: JSX.Element;
-<<<<<<< HEAD
-  type?: "primary" | "second" | "danger";
-=======
   type?: ButtonType;
->>>>>>> 2388f853
   text?: string;
   block?: boolean;
   bordered?: boolean;
