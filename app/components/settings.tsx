import { useState, useEffect, useMemo } from "react";

import styles from "./settings.module.scss";

import ResetIcon from "../icons/reload.svg";
import AddIcon from "../icons/add.svg";
import CloseIcon from "../icons/close.svg";
import CopyIcon from "../icons/copy.svg";
import ClearIcon from "../icons/clear.svg";
import LoadingIcon from "../icons/three-dots.svg";
import EditIcon from "../icons/edit.svg";
import EyeIcon from "../icons/eye.svg";
import {
  Input,
  List,
  ListItem,
  Modal,
  PasswordInput,
  Popover,
  Select,
  showConfirm,
} from "./ui-lib";
import { ModelConfigList } from "./model-config";

import { IconButton } from "./button";
import {
  SubmitKey,
  useChatStore,
  Theme,
  useUpdateStore,
  useAccessStore,
  useAppConfig,
} from "../store";

import Locale, {
  AllLangs,
  ALL_LANG_OPTIONS,
  changeLang,
  getLang,
} from "../locales";
import { copyToClipboard } from "../utils";
import Link from "next/link";
import { Path, RELEASE_URL, UPDATE_URL } from "../constant";
import { Prompt, SearchService, usePromptStore } from "../store/prompt";
import { ErrorBoundary } from "./error";
import { InputRange } from "./input-range";
import { useNavigate } from "react-router-dom";
import { Avatar, AvatarPicker } from "./emoji";
import { getClientConfig } from "../config/client";
import { useSyncStore } from "../store/sync";

function EditPromptModal(props: { id: number; onClose: () => void }) {
  const promptStore = usePromptStore();
  const prompt = promptStore.get(props.id);

  return prompt ? (
    <div className="modal-mask">
      <Modal
        title={Locale.Settings.Prompt.EditModal.Title}
        onClose={props.onClose}
        actions={[
          <IconButton
            key=""
            onClick={props.onClose}
            text={Locale.UI.Confirm}
            bordered
          />,
        ]}
      >
        <div className={styles["edit-prompt-modal"]}>
          <input
            type="text"
            value={prompt.title}
            readOnly={!prompt.isUser}
            className={styles["edit-prompt-title"]}
            onInput={(e) =>
              promptStore.update(
                props.id,
                (prompt) => (prompt.title = e.currentTarget.value),
              )
            }
          ></input>
          <Input
            value={prompt.content}
            readOnly={!prompt.isUser}
            className={styles["edit-prompt-content"]}
            rows={10}
            onInput={(e) =>
              promptStore.update(
                props.id,
                (prompt) => (prompt.content = e.currentTarget.value),
              )
            }
          ></Input>
        </div>
      </Modal>
    </div>
  ) : null;
}

function UserPromptModal(props: { onClose?: () => void }) {
  const promptStore = usePromptStore();
  const userPrompts = promptStore.getUserPrompts();
  const builtinPrompts = SearchService.builtinPrompts;
  const allPrompts = userPrompts.concat(builtinPrompts);
  const [searchInput, setSearchInput] = useState("");
  const [searchPrompts, setSearchPrompts] = useState<Prompt[]>([]);
  const prompts = searchInput.length > 0 ? searchPrompts : allPrompts;

  const [editingPromptId, setEditingPromptId] = useState<number>();

  useEffect(() => {
    if (searchInput.length > 0) {
      const searchResult = SearchService.search(searchInput);
      setSearchPrompts(searchResult);
    } else {
      setSearchPrompts([]);
    }
  }, [searchInput]);

  return (
    <div className="modal-mask">
      <Modal
        title={Locale.Settings.Prompt.Modal.Title}
        onClose={() => props.onClose?.()}
        actions={[
          <IconButton
            key="add"
            onClick={() =>
              promptStore.add({
                title: "Empty Prompt",
                content: "Empty Prompt Content",
              })
            }
            icon={<AddIcon />}
            bordered
            text={Locale.Settings.Prompt.Modal.Add}
          />,
        ]}
      >
        <div className={styles["user-prompt-modal"]}>
          <input
            type="text"
            className={styles["user-prompt-search"]}
            placeholder={Locale.Settings.Prompt.Modal.Search}
            value={searchInput}
            onInput={(e) => setSearchInput(e.currentTarget.value)}
          ></input>

          <div className={styles["user-prompt-list"]}>
            {prompts.map((v, _) => (
              <div className={styles["user-prompt-item"]} key={v.id ?? v.title}>
                <div className={styles["user-prompt-header"]}>
                  <div className={styles["user-prompt-title"]}>{v.title}</div>
                  <div className={styles["user-prompt-content"] + " one-line"}>
                    {v.content}
                  </div>
                </div>

                <div className={styles["user-prompt-buttons"]}>
                  {v.isUser && (
                    <IconButton
                      icon={<ClearIcon />}
                      className={styles["user-prompt-button"]}
                      onClick={() => promptStore.remove(v.id!)}
                    />
                  )}
                  {v.isUser ? (
                    <IconButton
                      icon={<EditIcon />}
                      className={styles["user-prompt-button"]}
                      onClick={() => setEditingPromptId(v.id)}
                    />
                  ) : (
                    <IconButton
                      icon={<EyeIcon />}
                      className={styles["user-prompt-button"]}
                      onClick={() => setEditingPromptId(v.id)}
                    />
                  )}
                  <IconButton
                    icon={<CopyIcon />}
                    className={styles["user-prompt-button"]}
                    onClick={() => copyToClipboard(v.content)}
                  />
                </div>
              </div>
            ))}
          </div>
        </div>
      </Modal>

      {editingPromptId !== undefined && (
        <EditPromptModal
          id={editingPromptId!}
          onClose={() => setEditingPromptId(undefined)}
        />
      )}
    </div>
  );
}

function DangerItems() {
  const chatStore = useChatStore();
  const appConfig = useAppConfig();

  return (
    <List>
      <ListItem
        title={Locale.Settings.Danger.Reset.Title}
        subTitle={Locale.Settings.Danger.Reset.SubTitle}
      >
        <IconButton
          text={Locale.Settings.Danger.Reset.Action}
          onClick={async () => {
            if (await showConfirm(Locale.Settings.Danger.Reset.Confirm)) {
              appConfig.reset();
            }
          }}
          type="danger"
        />
      </ListItem>
      <ListItem
        title={Locale.Settings.Danger.Clear.Title}
        subTitle={Locale.Settings.Danger.Clear.SubTitle}
      >
        <IconButton
          text={Locale.Settings.Danger.Clear.Action}
          onClick={async () => {
            if (await showConfirm(Locale.Settings.Danger.Clear.Confirm)) {
              chatStore.clearAllData();
            }
          }}
          type="danger"
        />
      </ListItem>
    </List>
  );
}

function SyncItems() {
  const syncStore = useSyncStore();
  const webdav = syncStore.webDavConfig;

  // not ready: https://github.com/Yidadaa/ChatGPT-Next-Web/issues/920#issuecomment-1609866332
  return null;

  return (
    <List>
      <ListItem
        title={"上次同步：" + new Date().toLocaleString()}
        subTitle={"20 次对话，100 条消息，200 提示词，20 面具"}
      >
        <IconButton
          icon={<ResetIcon />}
          text="同步"
          onClick={() => {
            syncStore.check().then(console.log);
          }}
        />
      </ListItem>

      <ListItem
        title={"本地备份"}
        subTitle={"20 次对话，100 条消息，200 提示词，20 面具"}
      ></ListItem>

      <ListItem
        title={"Web Dav Server"}
        subTitle={Locale.Settings.AccessCode.SubTitle}
      >
        <input
          value={webdav.server}
          type="text"
          placeholder={"https://example.com"}
          onChange={(e) => {
            syncStore.update(
              (config) => (config.server = e.currentTarget.value),
            );
          }}
        />
      </ListItem>

      <ListItem title="Web Dav User Name" subTitle="user name here">
        <input
          value={webdav.username}
          type="text"
          placeholder={"username"}
          onChange={(e) => {
            syncStore.update(
              (config) => (config.username = e.currentTarget.value),
            );
          }}
        />
      </ListItem>

      <ListItem title="Web Dav Password" subTitle="password here">
        <input
          value={webdav.password}
          type="text"
          placeholder={"password"}
          onChange={(e) => {
            syncStore.update(
              (config) => (config.password = e.currentTarget.value),
            );
          }}
        />
      </ListItem>
    </List>
  );
}

export function Settings() {
  const navigate = useNavigate();
  const [showEmojiPicker, setShowEmojiPicker] = useState(false);
  const config = useAppConfig();
  const updateConfig = config.update;
  const chatStore = useChatStore();

  const updateStore = useUpdateStore();
  const [checkingUpdate, setCheckingUpdate] = useState(false);
  const currentVersion = updateStore.formatVersion(updateStore.version);
  const remoteId = updateStore.formatVersion(updateStore.remoteVersion);
  const hasNewVersion = currentVersion !== remoteId;
  const updateUrl = getClientConfig()?.isApp ? RELEASE_URL : UPDATE_URL;

<<<<<<< HEAD
  // function checkUpdate(force = false) {
  //   setCheckingUpdate(true);
  //   updateStore.getLatestVersion(force).then(() => {
  //     setCheckingUpdate(false);
  //   });

  //   console.log(
  //     "[Update] local version ",
  //     new Date(+updateStore.version).toLocaleString(),
  //   );
  //   console.log(
  //     "[Update] remote version ",
  //     new Date(+updateStore.remoteVersion).toLocaleString(),
  //   );
  // }
=======
  function checkUpdate(force = false) {
    setCheckingUpdate(true);
    updateStore.getLatestVersion(force).then(() => {
      setCheckingUpdate(false);
    });

    console.log("[Update] local version ", updateStore.version);
    console.log("[Update] remote version ", updateStore.remoteVersion);
  }
>>>>>>> 2388f853

  const usage = {
    used: updateStore.used,
    subscription: updateStore.subscription,
  };
  const [loadingUsage, setLoadingUsage] = useState(false);
  function checkUsage(force = false) {
    setLoadingUsage(true);
    updateStore.updateUsage(force).finally(() => {
      setLoadingUsage(false);
    });
  }

  const accessStore = useAccessStore();
  const enabledAccessControl = useMemo(
    () => accessStore.enabledAccessControl(),
    // eslint-disable-next-line react-hooks/exhaustive-deps
    [],
  );

  const promptStore = usePromptStore();
  const builtinCount = SearchService.count.builtin;
  const customCount = promptStore.getUserPrompts().length ?? 0;
  const [shouldShowPromptModal, setShowPromptModal] = useState(false);

  // const showUsage = accessStore.isAuthorized();
  // useEffect(() => {
  //   // checks per minutes
  //   checkUpdate();
  //   showUsage && checkUsage();
  //   // eslint-disable-next-line react-hooks/exhaustive-deps
  // }, []);

  useEffect(() => {
    const keydownEvent = (e: KeyboardEvent) => {
      if (e.key === "Escape") {
        navigate(Path.Home);
      }
    };
    document.addEventListener("keydown", keydownEvent);
    return () => {
      document.removeEventListener("keydown", keydownEvent);
    };
    // eslint-disable-next-line react-hooks/exhaustive-deps
  }, []);

  const clientConfig = useMemo(() => getClientConfig(), []);
  const showAccessCode = enabledAccessControl && !clientConfig?.isApp;

  return (
    <ErrorBoundary>
      <div className="window-header" data-tauri-drag-region>
        <div className="window-header-title">
          <div className="window-header-main-title">
            {Locale.Settings.Title}
          </div>
          <div className="window-header-sub-title">
            {Locale.Settings.SubTitle}
          </div>
        </div>
        <div className="window-actions">
          <div className="window-action-button"></div>
          <div className="window-action-button"></div>
          <div className="window-action-button">
            <IconButton
              icon={<CloseIcon />}
              onClick={() => navigate(Path.Home)}
              bordered
            />
          </div>
        </div>
      </div>
      <div className={styles["settings"]}>
        <List>
          {/* <ListItem title={Locale.Settings.Avatar}>
            <Popover
              onClose={() => setShowEmojiPicker(false)}
              content={
                <AvatarPicker
                  onEmojiClick={(avatar: string) => {
                    updateConfig((config) => (config.avatar = avatar));
                    setShowEmojiPicker(false);
                  }}
                />
              }
              open={showEmojiPicker}
            >
              <div
                className={styles.avatar}
                onClick={() => setShowEmojiPicker(true)}
              >
                <Avatar avatar={config.avatar} />
              </div>
            </Popover>
          </ListItem> */}
          {/*
          <ListItem
            title={Locale.Settings.Update.Version(currentVersion ?? "unknown")}
            subTitle={
              checkingUpdate
                ? Locale.Settings.Update.IsChecking
                : hasNewVersion
                ? Locale.Settings.Update.FoundUpdate(remoteId ?? "ERROR")
                : Locale.Settings.Update.IsLatest
            }
          >
            {checkingUpdate ? (
              <LoadingIcon />
            ) : hasNewVersion ? (
              <Link href={updateUrl} target="_blank" className="link">
                {Locale.Settings.Update.GoToUpdate}
              </Link>
            ) : (
              <IconButton
                icon={<ResetIcon></ResetIcon>}
                text={Locale.Settings.Update.CheckUpdate}
                onClick={() => checkUpdate(true)}
              />
            )}
          </ListItem> */}

          <ListItem title={Locale.Settings.SendKey}>
            <Select
              value={config.submitKey}
              onChange={(e) => {
                updateConfig(
                  (config) =>
                    (config.submitKey = e.target.value as any as SubmitKey),
                );
              }}
            >
              {Object.values(SubmitKey).map((v) => (
                <option value={v} key={v}>
                  {v}
                </option>
              ))}
            </Select>
          </ListItem>

          <ListItem title={Locale.Settings.Theme}>
            <Select
              value={config.theme}
              onChange={(e) => {
                updateConfig(
                  (config) => (config.theme = e.target.value as any as Theme),
                );
              }}
            >
              {Object.values(Theme).map((v) => (
                <option value={v} key={v}>
                  {v}
                </option>
              ))}
            </Select>
          </ListItem>

          <ListItem title={Locale.Settings.Lang.Name}>
            <Select
              value={getLang()}
              onChange={(e) => {
                changeLang(e.target.value as any);
              }}
            >
              {AllLangs.map((lang) => (
                <option value={lang} key={lang}>
                  {ALL_LANG_OPTIONS[lang]}
                </option>
              ))}
            </Select>
          </ListItem>

          <ListItem
            title={Locale.Settings.FontSize.Title}
            subTitle={Locale.Settings.FontSize.SubTitle}
          >
            <InputRange
              title={`${config.fontSize ?? 14}px`}
              value={config.fontSize}
              min="12"
              max="18"
              step="1"
              onChange={(e) =>
                updateConfig(
                  (config) =>
                    (config.fontSize = Number.parseInt(e.currentTarget.value)),
                )
              }
            ></InputRange>
          </ListItem>
          {/*
          <ListItem
            title={Locale.Settings.SendPreviewBubble.Title}
            subTitle={Locale.Settings.SendPreviewBubble.SubTitle}
          >
            <input
              type="checkbox"
              checked={config.sendPreviewBubble}
              onChange={(e) =>
                updateConfig(
                  (config) =>
                    (config.sendPreviewBubble = e.currentTarget.checked),
                )
              }
            ></input>
          </ListItem> */}
          {/*
          <ListItem
            title={Locale.Settings.Mask.Title}
            subTitle={Locale.Settings.Mask.SubTitle}
          >
            <input
              type="checkbox"
              checked={!config.dontShowMaskSplashScreen}
              onChange={(e) =>
                updateConfig(
                  (config) =>
                    (config.dontShowMaskSplashScreen =
                      !e.currentTarget.checked),
                )
              }
            ></input>
          </ListItem> */}
        </List>

        {/* <List>
          {showAccessCode ? (
            <ListItem
              title={Locale.Settings.AccessCode.Title}
              subTitle={Locale.Settings.AccessCode.SubTitle}
            >
              <PasswordInput
                value={accessStore.accessCode}
                type="text"
                placeholder={Locale.Settings.AccessCode.Placeholder}
                onChange={(e) => {
                  accessStore.updateCode(e.currentTarget.value);
                }}
              />
            </ListItem>
          ) : (
            <></>
          )} */}

        {/* {!accessStore.hideUserApiKey ? (
            <ListItem
              title={Locale.Settings.Token.Title}
              subTitle={Locale.Settings.Token.SubTitle}
            >
              <PasswordInput
                value={accessStore.token}
                type="text"
                placeholder={Locale.Settings.Token.Placeholder}
                onChange={(e) => {
                  accessStore.updateToken(e.currentTarget.value);
                }}
              />
            </ListItem>
          ) : null} */}
        {/*
          {!accessStore.hideBalanceQuery ? (
            <ListItem
              title={Locale.Settings.Usage.Title}
              subTitle={
                showUsage
                  ? loadingUsage
                    ? Locale.Settings.Usage.IsChecking
                    : Locale.Settings.Usage.SubTitle(
                        usage?.used ?? "[?]",
                        usage?.subscription ?? "[?]",
                      )
                  : Locale.Settings.Usage.NoAccess
              }
            >
              {!showUsage || loadingUsage ? (
                <div />
              ) : (
                <IconButton
                  icon={<ResetIcon></ResetIcon>}
                  text={Locale.Settings.Usage.Check}
                  onClick={() => checkUsage(true)}
                />
              )}
            </ListItem>
          ) : null}

          {!accessStore.hideUserApiKey ? (
            <ListItem
              title={Locale.Settings.Endpoint.Title}
              subTitle={Locale.Settings.Endpoint.SubTitle}
            >
              <input
                type="text"
                value={accessStore.openaiUrl}
                placeholder="https://api.openai.com/"
                onChange={(e) =>
                  accessStore.updateOpenAiUrl(e.currentTarget.value)
                }
              ></input>
            </ListItem>
          ) : null}
        </List> */}

        <List>
          <ListItem
            title={Locale.Settings.Prompt.Disable.Title}
            subTitle={Locale.Settings.Prompt.Disable.SubTitle}
          >
            <input
              type="checkbox"
              checked={config.disablePromptHint}
              onChange={(e) =>
                updateConfig(
                  (config) =>
                    (config.disablePromptHint = e.currentTarget.checked),
                )
              }
            ></input>
          </ListItem>

          <ListItem
            title={Locale.Settings.Prompt.List}
            subTitle={Locale.Settings.Prompt.ListCount(
              builtinCount,
              customCount,
            )}
          >
            <IconButton
              icon={<EditIcon />}
              text={Locale.Settings.Prompt.Edit}
              onClick={() => setShowPromptModal(true)}
            />
          </ListItem>
        </List>

        <SyncItems />

        <List>
          <ModelConfigList
            modelConfig={config.modelConfig}
            updateConfig={(updater) => {
              const modelConfig = { ...config.modelConfig };
              updater(modelConfig);
              config.update((config) => (config.modelConfig = modelConfig));
            }}
          />
        </List>

        <List>
          <ListItem
            title={Locale.Settings.Version.Title}
            subTitle={Locale.Settings.Version.SubTitle}
          >
            <span>v0.2.3</span>
          </ListItem>
        </List>

        {shouldShowPromptModal && (
          <UserPromptModal onClose={() => setShowPromptModal(false)} />
        )}

        <DangerItems />
      </div>
    </ErrorBoundary>
  );
}<|MERGE_RESOLUTION|>--- conflicted
+++ resolved
@@ -324,33 +324,15 @@
   const hasNewVersion = currentVersion !== remoteId;
   const updateUrl = getClientConfig()?.isApp ? RELEASE_URL : UPDATE_URL;
 
-<<<<<<< HEAD
   // function checkUpdate(force = false) {
   //   setCheckingUpdate(true);
   //   updateStore.getLatestVersion(force).then(() => {
   //     setCheckingUpdate(false);
   //   });
 
-  //   console.log(
-  //     "[Update] local version ",
-  //     new Date(+updateStore.version).toLocaleString(),
-  //   );
-  //   console.log(
-  //     "[Update] remote version ",
-  //     new Date(+updateStore.remoteVersion).toLocaleString(),
-  //   );
+  //   console.log("[Update] local version ", updateStore.version);
+  //   console.log("[Update] remote version ", updateStore.remoteVersion);
   // }
-=======
-  function checkUpdate(force = false) {
-    setCheckingUpdate(true);
-    updateStore.getLatestVersion(force).then(() => {
-      setCheckingUpdate(false);
-    });
-
-    console.log("[Update] local version ", updateStore.version);
-    console.log("[Update] remote version ", updateStore.remoteVersion);
-  }
->>>>>>> 2388f853
 
   const usage = {
     used: updateStore.used,
