"use client";

require("../polyfill");

import { useState, useEffect } from "react";

import styles from "./home.module.scss";

import BotIcon from "../icons/bot.svg";
import LoadingIcon from "../icons/three-dots.svg";

import { getCSSVar, useMobileScreen } from "../utils";

import dynamic from "next/dynamic";
import { Path, SlotID } from "../constant";
import { ErrorBoundary } from "./error";

import {
  HashRouter as Router,
  Routes,
  Route,
  useLocation,
} from "react-router-dom";
import { SideBar } from "./sidebar";
import { useAppConfig } from "../store/config";
<<<<<<< HEAD
import { useMaskStore } from "../store/mask";
import { useWebsiteConfigStore } from "../store/website";
=======
>>>>>>> 5e274130

export function Loading(props: { noLogo?: boolean }) {
  return (
    <div className={styles["loading-content"] + " no-dark"}>
      {!props.noLogo && <BotIcon />}
      <LoadingIcon />
    </div>
  );
}

const Login = dynamic(async () => (await import("./login")).Login, {
  loading: () => <Loading noLogo />,
});

const Register = dynamic(async () => (await import("./register")).Register, {
  loading: () => <Loading noLogo />,
});

const Settings = dynamic(async () => (await import("./settings")).Settings, {
  loading: () => <Loading noLogo />,
});

const Profile = dynamic(async () => (await import("./profile")).Profile, {
  loading: () => <Loading noLogo />,
});

const Pricing = dynamic(async () => (await import("./pricing")).Pricing, {
  loading: () => <Loading noLogo />,
});

const Chat = dynamic(async () => (await import("./chat")).Chat, {
  loading: () => <Loading noLogo />,
});

const NewChat = dynamic(async () => (await import("./new-chat")).NewChat, {
  loading: () => <Loading noLogo />,
});

const MaskPage = dynamic(async () => (await import("./mask")).MaskPage, {
  loading: () => <Loading noLogo />,
});

export function useSwitchTheme() {
  const config = useAppConfig();
  const useWebsiteConfig = useWebsiteConfigStore();

  useEffect(() => {
    document.body.classList.remove("light");
    document.body.classList.remove("dark");

    if (config.theme === "dark") {
      document.body.classList.add("dark");
    } else if (config.theme === "light") {
      document.body.classList.add("light");
    }

    const metaDescriptionDark = document.querySelector(
      'meta[name="theme-color"][media*="dark"]',
    );
    const metaDescriptionLight = document.querySelector(
      'meta[name="theme-color"][media*="light"]',
    );

    if (config.theme === "auto") {
      metaDescriptionDark?.setAttribute("content", "#151515");
      metaDescriptionLight?.setAttribute("content", "#fafafa");
    } else {
      const themeColor = getCSSVar("--theme-color");
      metaDescriptionDark?.setAttribute("content", themeColor);
      metaDescriptionLight?.setAttribute("content", themeColor);
    }
  }, [config.theme]);

  useEffect(() => {
    document.title = useWebsiteConfig.title || "AI Chat";
  }, [useWebsiteConfig.title]);
}

const useHasHydrated = () => {
  const [hasHydrated, setHasHydrated] = useState<boolean>(false);

  useEffect(() => {
    setHasHydrated(true);
  }, []);

  return hasHydrated;
};

const loadAsyncGoogleFont = () => {
  const linkEl = document.createElement("link");
  linkEl.rel = "stylesheet";
  linkEl.href =
    "/google-fonts/css2?family=Noto+Sans+SC:wght@300;400;700;900&display=swap";
  document.head.appendChild(linkEl);
};

function Screen() {
  const config = useAppConfig();
  const location = useLocation();
  const isHome = location.pathname === Path.Home;
  const isMobileScreen = useMobileScreen();

<<<<<<< HEAD
  const { fetchWebsiteConfig } = useWebsiteConfigStore();
  useEffect(() => {
    fetchWebsiteConfig();
  }, [fetchWebsiteConfig]);
=======
  useEffect(() => {
    loadAsyncGoogleFont();
  }, []);
>>>>>>> 5e274130

  return (
    <div
      className={
        styles.container +
        ` ${
          config.tightBorder && !isMobileScreen
            ? styles["tight-container"]
            : styles.container
        }`
      }
    >
      <SideBar className={isHome ? styles["sidebar-show"] : ""} />

      <div className={styles["window-content"]} id={SlotID.AppBody}>
        <Routes>
          <Route path={Path.Home} element={<Chat />} />
          <Route path={Path.NewChat} element={<NewChat />} />
          <Route path={Path.Masks} element={<MaskPage />} />
          <Route path={Path.Chat} element={<Chat />} />
          <Route path={Path.Settings} element={<Settings />} />
          <Route path={Path.Login} element={<Login />} />
          <Route path={Path.Register} element={<Register />} />
          <Route path={Path.Profile} element={<Profile />} />
          <Route path={Path.Pricing} element={<Pricing />} />
        </Routes>
      </div>
    </div>
  );
}

export function Home() {
  useSwitchTheme();

  if (!useHasHydrated()) {
    return <Loading />;
  }

  return (
    <ErrorBoundary>
      <Router>
        <Screen />
      </Router>
    </ErrorBoundary>
  );
}<|MERGE_RESOLUTION|>--- conflicted
+++ resolved
@@ -23,11 +23,7 @@
 } from "react-router-dom";
 import { SideBar } from "./sidebar";
 import { useAppConfig } from "../store/config";
-<<<<<<< HEAD
-import { useMaskStore } from "../store/mask";
 import { useWebsiteConfigStore } from "../store/website";
-=======
->>>>>>> 5e274130
 
 export function Loading(props: { noLogo?: boolean }) {
   return (
@@ -130,16 +126,14 @@
   const isHome = location.pathname === Path.Home;
   const isMobileScreen = useMobileScreen();
 
-<<<<<<< HEAD
+  useEffect(() => {
+    loadAsyncGoogleFont();
+  }, []);
+
   const { fetchWebsiteConfig } = useWebsiteConfigStore();
   useEffect(() => {
     fetchWebsiteConfig();
   }, [fetchWebsiteConfig]);
-=======
-  useEffect(() => {
-    loadAsyncGoogleFont();
-  }, []);
->>>>>>> 5e274130
 
   return (
     <div
