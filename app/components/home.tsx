"use client";

require("../polyfill");

import { useState, useEffect, useCallback } from "react";

import styles from "./home.module.scss";

import ChatBotIcon from "../icons/ai-chat-bot.png";
import LoadingIcon from "../icons/three-dots.svg";
import NextImage from "next/image";

import { getCSSVar, useMobileScreen } from "../utils";

import dynamic from "next/dynamic";
import { Path, SlotID } from "../constant";
import { ErrorBoundary } from "./error";

import { getLang } from "../locales";

import {
  BrowserRouter as Router,
  Routes,
  Route,
  useLocation,
} from "react-router-dom";
import { SideBar } from "./sidebar";
import { useAppConfig } from "../store/config";
import { AuthPage } from "./auth";
import { getClientConfig } from "../config/client";
import {
  useWebsiteConfigStore,
  useAuthStore,
  BOT_HELLO,
  useWechatConfigStore,
} from "../store";

export function Loading(props: {
  noLogo?: boolean;
  logoLoading: boolean;
  logoUrl?: string;
}) {
  const logoLoading = props.logoLoading;
  const logoUrl = props.logoUrl;
  const noLogo = props.noLogo;
  console.log("Loading logoUrl", noLogo, logoUrl);
  return (
    <div className={styles["loading-content"] + " no-dark"}>
      {!props.noLogo && (
        <NextImage
          src={ChatBotIcon.src}
          width={30}
          height={30}
          alt="bot"
          className="user-avatar"
        />
      )}
      <LoadingIcon />
    </div>
  );
}

const Login = dynamic(async () => (await import("./login")).Login, {
  loading: () => <Loading noLogo logoLoading />,
});

const WechatCallback = dynamic(
  async () => (await import("./wechatCallback")).WechatCallback,
  {
    loading: () => <Loading noLogo logoLoading />,
  },
);

const Register = dynamic(async () => (await import("./register")).Register, {
  loading: () => <Loading noLogo logoLoading />,
});
const ForgetPassword = dynamic(
  async () => (await import("./forget-password")).ForgetPassword,
  {
    loading: () => <Loading noLogo logoLoading />,
  },
);

const Settings = dynamic(async () => (await import("./settings")).Settings, {
  loading: () => <Loading noLogo logoLoading />,
});

const Profile = dynamic(async () => (await import("./profile")).Profile, {
  loading: () => <Loading noLogo logoLoading />,
});

const Pricing = dynamic(async () => (await import("./pricing")).Pricing, {
  loading: () => <Loading noLogo logoLoading />,
});

const Pay = dynamic(async () => (await import("./pay")).Pay, {
  loading: () => <Loading noLogo logoLoading />,
});

const RedeemCode = dynamic(
  async () => (await import("./redeem-code")).RedeemCode,
  {
    loading: () => <Loading noLogo logoLoading />,
  },
);

const Balance = dynamic(async () => (await import("./balance")).Balance, {
  loading: () => <Loading noLogo logoLoading />,
});

const Order = dynamic(async () => (await import("./order")).Order, {
  loading: () => <Loading noLogo logoLoading />,
});

const Chat = dynamic(async () => (await import("./chat")).Chat, {
  loading: () => <Loading noLogo logoLoading />,
});

const NewChat = dynamic(async () => (await import("./new-chat")).NewChat, {
  loading: () => <Loading noLogo logoLoading />,
});

const MaskPage = dynamic(async () => (await import("./mask")).MaskPage, {
  loading: () => <Loading noLogo logoLoading />,
});

export interface NoticeConfig {
  show: boolean;
  splash: boolean;
  title: string;
  content: string;
}
export interface NoticeConfigData {
  noticeContent: NoticeConfig;
}

import { Response } from "../api/common";
export type NoticeConfigResponse = Response<NoticeConfigData>;

export function useSwitchTheme() {
  const config = useAppConfig();
  const useWebsiteConfig = useWebsiteConfigStore();

  useEffect(() => {
    document.body.classList.remove("light");
    document.body.classList.remove("dark");

    if (config.theme === "dark") {
      document.body.classList.add("dark");
    } else if (config.theme === "light") {
      document.body.classList.add("light");
    }

    const metaDescriptionDark = document.querySelector(
      'meta[name="theme-color"][media*="dark"]',
    );
    const metaDescriptionLight = document.querySelector(
      'meta[name="theme-color"][media*="light"]',
    );

    if (config.theme === "auto") {
      metaDescriptionDark?.setAttribute("content", "#151515");
      metaDescriptionLight?.setAttribute("content", "#fafafa");
    } else {
      const themeColor = getCSSVar("--theme-color");
      metaDescriptionDark?.setAttribute("content", themeColor);
      metaDescriptionLight?.setAttribute("content", themeColor);
    }
  }, [config.theme]);

  useEffect(() => {
    document.title = useWebsiteConfig.title || "AI Chat";
  }, [useWebsiteConfig.title]);
}

const useHasHydrated = () => {
  const [hasHydrated, setHasHydrated] = useState<boolean>(false);

  useEffect(() => {
    setHasHydrated(true);
  }, []);

  return hasHydrated;
};

const loadAsyncGoogleFont = () => {
  const linkEl = document.createElement("link");
  const proxyFontUrl = "/google-fonts";
  const remoteFontUrl = "https://fonts.googleapis.com";
  const googleFontUrl =
    getClientConfig()?.buildMode === "export" ? remoteFontUrl : proxyFontUrl;
  linkEl.rel = "stylesheet";
  linkEl.href =
    googleFontUrl +
    "/css2?family=Noto+Sans+SC:wght@300;400;700;900&display=swap";
  document.head.appendChild(linkEl);
};

interface LogoInfo {
  uuid: string;
  url?: string;
  mimeType: string;
}
export interface LogoInfoResponse {
  code: number;
  message: string;
  data: LogoInfo;
}

function setFavicon(url: string, mimeType: string) {
  const link = document.createElement("link");
  link.rel = "shortcut icon";
  link.type = "image/svg+xml";
  link.href = url;
  const head = document.querySelector("head");
  if (head == null) {
    console.error("head is null");
    return;
  }
  const existingLink = document.querySelector('head link[rel="shortcut icon"]');
  if (existingLink) {
    head.removeChild(existingLink);
  }
  head.appendChild(link);
}

function Screen(props: { logoLoading: boolean; logoUrl?: string }) {
  const config = useAppConfig();
  const location = useLocation();
  const isHome = location.pathname === Path.Home;
  const isAuth = location.pathname === Path.Auth;
  const isMobileScreen = useMobileScreen();

  useEffect(() => {
    loadAsyncGoogleFont();
  }, []);

<<<<<<< HEAD
  const { fetchWechatConfig } = useWechatConfigStore();
  useEffect(() => {
    fetchWechatConfig();
  }, [fetchWechatConfig]);
=======
  // const { fetchWebsiteConfig } = useWebsiteConfigStore();
  // useEffect(() => {
  //   fetchWebsiteConfig();
  // }, [fetchWebsiteConfig]);
>>>>>>> 446bacaf

  const { botHello, icp, hideChatLogWhenNotLogin } = useWebsiteConfigStore();
  useEffect(() => {
    if (botHello) {
      // todo i18n
      BOT_HELLO.content = botHello;
    }
  }, [botHello]);

  const [noticeShow, setNoticeShow] = useState(false);
  const [noticeTitle, setNoticeTitle] = useState("");
  const [noticeContent, setNoticeContent] = useState("");
  useEffect(() => {
    const url = "/globalConfig/notice";
    const BASE_URL = process.env.BASE_URL;
    const mode = process.env.BUILD_MODE;
    let requestUrl = (mode === "export" ? BASE_URL : "") + "/api" + url;
    fetch(requestUrl, {
      method: "get",
    })
      .then((res) => res.json())
      .then((res: NoticeConfigResponse) => {
        console.log("[GlobalConfig] got notice config from server", res);
        const notice = res.data.noticeContent;
        if (notice.show) {
          setNoticeTitle(notice.title);
          setNoticeContent(notice.content);
          if (notice.splash) {
            setNoticeShow(true);
          }
        }
      })
      .catch(() => {
        console.error(
          "[GlobalConfig] failed to fetch notice config in home.tsx",
        );
      })
      .finally(() => {
        // fetchState = 2;
      });
  }, []);

  const logoLoading = props.logoLoading;
  const logoUrl = props.logoUrl || "";
  useEffect(() => {
    setFavicon(logoUrl, "");
  }, [logoUrl]);

  const separator =
    hideChatLogWhenNotLogin &&
    (
      [
        Path.Login,
        Path.Register,
        Path.WechatCallback,
        Path.ForgetPassword,
      ] as string[]
    ).includes(location.pathname);

  return (
    <>
      <div className={(separator ? "separator-page " : "") + "body"}>
        <div
          className={
            styles.container +
            ` ${
              config.tightBorder && !isMobileScreen
                ? styles["tight-container"]
                : styles.container
            } ${getLang() === "ar" ? styles["rtl-screen"] : ""}`
          }
        >
          {isAuth ? (
            <>
              <AuthPage />
            </>
          ) : (
            <>
              {!separator && (
                <SideBar
                  className={isHome ? styles["sidebar-show"] : ""}
                  noticeShow={noticeShow}
                  noticeTitle={noticeTitle}
                  noticeContent={noticeContent}
                  setNoticeShow={setNoticeShow}
                  logoLoading={logoLoading}
                  logoUrl={logoUrl}
                />
              )}

              <div className={styles["window-content"]} id={SlotID.AppBody}>
                <Routes>
                  <Route path={Path.Home} element={<Chat />} />
                  <Route path={Path.NewChat} element={<NewChat />} />
                  <Route path={Path.Masks} element={<MaskPage />} />
                  <Route path={Path.Chat} element={<Chat />} />
                  <Route path={Path.Settings} element={<Settings />} />
                  <Route
                    path={Path.Login}
                    element={
                      <Login logoLoading={logoLoading} logoUrl={logoUrl} />
                    }
                  />
                  <Route
                    path={Path.WechatCallback}
                    element={<WechatCallback />}
                  />

                  <Route
                    path={Path.Register}
                    element={
                      <Register logoLoading={logoLoading} logoUrl={logoUrl} />
                    }
                  />
                  <Route
                    path={Path.ForgetPassword}
                    element={
                      <ForgetPassword
                        logoLoading={logoLoading}
                        logoUrl={logoUrl}
                      />
                    }
                  />
                  <Route path={Path.Profile} element={<Profile />} />
                  <Route path={Path.Pricing} element={<Pricing />} />
                  <Route path={Path.RedeemCode} element={<RedeemCode />} />
                  <Route path={Path.Pay} element={<Pay />} />
                  <Route path={Path.Balance} element={<Balance />} />
                  <Route path={Path.Order} element={<Order />} />
                </Routes>
              </div>
            </>
          )}
        </div>
      </div>
      {!config.tightBorder && !isMobileScreen && (
        <div
          dangerouslySetInnerHTML={{
            __html: icp,
          }}
        />
      )}
    </>
  );
}

export function Home() {
  useSwitchTheme();

<<<<<<< HEAD
  const authStore = useAuthStore();
  const [logoLoading, setLogoLoading] = useState(false);
  const { fetchWebsiteConfig, logoUrl, availableModelNames } =
    useWebsiteConfigStore();
=======
  const { fetchWebsiteConfig, availableModels } = useWebsiteConfigStore();
>>>>>>> 446bacaf
  useEffect(() => {
    fetchWebsiteConfig();
  }, [fetchWebsiteConfig]);

  useEffect(() => {
    console.log("[Config] got config from build time", getClientConfig());
  }, []);
  useEffect(() => {
<<<<<<< HEAD
    console.log("set default model", availableModelNames[0]);
    useAppConfig.getState().modelConfig.model = availableModelNames[0];
  }, [availableModelNames]);
=======
    console.log("set default model", availableModels[0]);
    if (availableModels.length > 0) {
      useAppConfig.getState().modelConfig.model = availableModels[0].name;
      useAppConfig.getState().modelConfig.contentType =
        availableModels[0].contentType;
    } else {
      useAppConfig.getState().modelConfig.model = "";
      useAppConfig.getState().modelConfig.contentType = "Text";
    }
  }, [availableModels]);
>>>>>>> 446bacaf

  if (!useHasHydrated()) {
    return <Loading noLogo logoLoading={logoLoading} logoUrl={logoUrl} />;
  }

  return (
    <ErrorBoundary>
      <Router>
        <Screen logoLoading={logoLoading} logoUrl={logoUrl} />
      </Router>
    </ErrorBoundary>
  );
}<|MERGE_RESOLUTION|>--- conflicted
+++ resolved
@@ -235,17 +235,10 @@
     loadAsyncGoogleFont();
   }, []);
 
-<<<<<<< HEAD
   const { fetchWechatConfig } = useWechatConfigStore();
   useEffect(() => {
     fetchWechatConfig();
   }, [fetchWechatConfig]);
-=======
-  // const { fetchWebsiteConfig } = useWebsiteConfigStore();
-  // useEffect(() => {
-  //   fetchWebsiteConfig();
-  // }, [fetchWebsiteConfig]);
->>>>>>> 446bacaf
 
   const { botHello, icp, hideChatLogWhenNotLogin } = useWebsiteConfigStore();
   useEffect(() => {
@@ -395,14 +388,11 @@
 export function Home() {
   useSwitchTheme();
 
-<<<<<<< HEAD
   const authStore = useAuthStore();
   const [logoLoading, setLogoLoading] = useState(false);
-  const { fetchWebsiteConfig, logoUrl, availableModelNames } =
+  const { fetchWebsiteConfig, logoUrl, availableModels } =
     useWebsiteConfigStore();
-=======
-  const { fetchWebsiteConfig, availableModels } = useWebsiteConfigStore();
->>>>>>> 446bacaf
+
   useEffect(() => {
     fetchWebsiteConfig();
   }, [fetchWebsiteConfig]);
@@ -411,11 +401,6 @@
     console.log("[Config] got config from build time", getClientConfig());
   }, []);
   useEffect(() => {
-<<<<<<< HEAD
-    console.log("set default model", availableModelNames[0]);
-    useAppConfig.getState().modelConfig.model = availableModelNames[0];
-  }, [availableModelNames]);
-=======
     console.log("set default model", availableModels[0]);
     if (availableModels.length > 0) {
       useAppConfig.getState().modelConfig.model = availableModels[0].name;
@@ -426,7 +411,6 @@
       useAppConfig.getState().modelConfig.contentType = "Text";
     }
   }, [availableModels]);
->>>>>>> 446bacaf
 
   if (!useHasHydrated()) {
     return <Loading noLogo logoLoading={logoLoading} logoUrl={logoUrl} />;
