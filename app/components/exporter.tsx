<<<<<<< HEAD
import {
  ChatMessage,
  useAppConfig,
  useChatStore,
  useWebsiteConfigStore,
} from "../store";
=======
/* eslint-disable @next/next/no-img-element */
import { ChatMessage, useAppConfig, useChatStore } from "../store";
>>>>>>> f21f9221
import Locale from "../locales";
import styles from "./exporter.module.scss";
import {
  List,
  ListItem,
  Modal,
  Select,
  showImageModal,
  showModal,
  showToast,
} from "./ui-lib";
import { IconButton } from "./button";
import { copyToClipboard, downloadAs, useMobileScreen } from "../utils";

import CopyIcon from "../icons/copy.svg";
import LoadingIcon from "../icons/three-dots.svg";
//import ChatGptIcon from "../icons/chatgpt.png";
import ChatBotIcon from "../icons/ai-chat-bot.png";
import ShareIcon from "../icons/share.svg";
import BotIcon from "../icons/bot.png";

import DownloadIcon from "../icons/download.svg";
import { useEffect, useMemo, useRef, useState } from "react";
import { MessageSelector, useMessageSelector } from "./message-selector";
import { Avatar } from "./emoji";
import dynamic from "next/dynamic";
import NextImage from "next/image";

import { toBlob, toJpeg, toPng } from "html-to-image";
import { DEFAULT_MASK_AVATAR } from "../store/mask";
import { api } from "../client/api";
import { prettyObject } from "../utils/format";
import { EXPORT_MESSAGE_CLASS_NAME } from "../constant";
import { getClientConfig } from "../config/client";

const Markdown = dynamic(async () => (await import("./markdown")).Markdown, {
  loading: () => <LoadingIcon />,
});

export function ExportMessageModal(props: { onClose: () => void }) {
  return (
    <div className="modal-mask">
      <Modal title={Locale.Export.Title} onClose={props.onClose}>
        <div style={{ minHeight: "40vh" }}>
          <MessageExporter />
        </div>
      </Modal>
    </div>
  );
}

function useSteps(
  steps: Array<{
    name: string;
    value: string;
  }>,
) {
  const stepCount = steps.length;
  const [currentStepIndex, setCurrentStepIndex] = useState(0);
  const nextStep = () =>
    setCurrentStepIndex((currentStepIndex + 1) % stepCount);
  const prevStep = () =>
    setCurrentStepIndex((currentStepIndex - 1 + stepCount) % stepCount);

  return {
    currentStepIndex,
    setCurrentStepIndex,
    nextStep,
    prevStep,
    currentStep: steps[currentStepIndex],
  };
}

function Steps<
  T extends {
    name: string;
    value: string;
  }[],
>(props: { steps: T; onStepChange?: (index: number) => void; index: number }) {
  const steps = props.steps;
  const stepCount = steps.length;

  return (
    <div className={styles["steps"]}>
      <div className={styles["steps-progress"]}>
        <div
          className={styles["steps-progress-inner"]}
          style={{
            width: `${((props.index + 1) / stepCount) * 100}%`,
          }}
        ></div>
      </div>
      <div className={styles["steps-inner"]}>
        {steps.map((step, i) => {
          return (
            <div
              key={i}
              className={`${styles["step"]} ${
                styles[i <= props.index ? "step-finished" : ""]
              } ${i === props.index && styles["step-current"]} clickable`}
              onClick={() => {
                props.onStepChange?.(i);
              }}
              role="button"
            >
              <span className={styles["step-index"]}>{i + 1}</span>
              <span className={styles["step-name"]}>{step.name}</span>
            </div>
          );
        })}
      </div>
    </div>
  );
}

export function MessageExporter() {
  const steps = [
    {
      name: Locale.Export.Steps.Select,
      value: "select",
    },
    {
      name: Locale.Export.Steps.Preview,
      value: "preview",
    },
  ];
  const { currentStep, setCurrentStepIndex, currentStepIndex } =
    useSteps(steps);
  const formats = ["text", "image", "json"] as const;
  type ExportFormat = (typeof formats)[number];

  const [exportConfig, setExportConfig] = useState({
    format: "image" as ExportFormat,
    includeContext: true,
  });

  function updateExportConfig(updater: (config: typeof exportConfig) => void) {
    const config = { ...exportConfig };
    updater(config);
    setExportConfig(config);
  }

  const chatStore = useChatStore();
  const session = chatStore.currentSession();
  const { selection, updateSelection } = useMessageSelector();
  const selectedMessages = useMemo(() => {
    const ret: ChatMessage[] = [];
    if (exportConfig.includeContext) {
      ret.push(...session.mask.context);
    }
    ret.push(...session.messages.filter((m, i) => selection.has(m.id)));
    return ret;
  }, [
    exportConfig.includeContext,
    session.messages,
    session.mask.context,
    selection,
  ]);
  function preview() {
    if (exportConfig.format === "text") {
      return (
        <MarkdownPreviewer messages={selectedMessages} topic={session.topic} />
      );
    } else if (exportConfig.format === "json") {
      return (
        <JsonPreviewer messages={selectedMessages} topic={session.topic} />
      );
    } else {
      return (
        <ImagePreviewer messages={selectedMessages} topic={session.topic} />
      );
    }
  }
  return (
    <>
      <Steps
        steps={steps}
        index={currentStepIndex}
        onStepChange={setCurrentStepIndex}
      />
      <div
        className={styles["message-exporter-body"]}
        style={currentStep.value !== "select" ? { display: "none" } : {}}
      >
        <List>
          <ListItem
            title={Locale.Export.Format.Title}
            subTitle={Locale.Export.Format.SubTitle}
          >
            <Select
              value={exportConfig.format}
              onChange={(e) =>
                updateExportConfig(
                  (config) =>
                    (config.format = e.currentTarget.value as ExportFormat),
                )
              }
            >
              {formats.map((f) => (
                <option key={f} value={f}>
                  {f}
                </option>
              ))}
            </Select>
          </ListItem>
          <ListItem
            title={Locale.Export.IncludeContext.Title}
            subTitle={Locale.Export.IncludeContext.SubTitle}
          >
            <input
              type="checkbox"
              checked={exportConfig.includeContext}
              onChange={(e) => {
                updateExportConfig(
                  (config) => (config.includeContext = e.currentTarget.checked),
                );
              }}
            ></input>
          </ListItem>
        </List>
        <MessageSelector
          selection={selection}
          updateSelection={updateSelection}
          defaultSelectAll
        />
      </div>
      {currentStep.value === "preview" && (
        <div className={styles["message-exporter-body"]}>{preview()}</div>
      )}
    </>
  );
}

export function RenderExport(props: {
  messages: ChatMessage[];
  onRender: (messages: ChatMessage[]) => void;
}) {
  const domRef = useRef<HTMLDivElement>(null);

  useEffect(() => {
    if (!domRef.current) return;
    const dom = domRef.current;
    const messages = Array.from(
      dom.getElementsByClassName(EXPORT_MESSAGE_CLASS_NAME),
    );

    if (messages.length !== props.messages.length) {
      return;
    }

    const renderMsgs = messages.map((v, i) => {
      const [role, _] = v.id.split(":");
      return {
        id: i.toString(),
        role: role as any,
        content: role === "user" ? v.textContent ?? "" : v.innerHTML,
        date: "",
      };
    });

    props.onRender(renderMsgs);
  });

  return (
    <div ref={domRef}>
      {props.messages.map((m, i) => (
        <div
          key={i}
          id={`${m.role}:${i}`}
          className={EXPORT_MESSAGE_CLASS_NAME}
        >
          <Markdown content={m.content} defaultShow />
        </div>
      ))}
    </div>
  );
}

export function PreviewActions(props: {
  download: () => void;
  copy: () => void;
  showCopy?: boolean;
  messages?: ChatMessage[];
}) {
  const [loading, setLoading] = useState(false);
  const [shouldExport, setShouldExport] = useState(false);

  const onRenderMsgs = (msgs: ChatMessage[]) => {
    setShouldExport(false);

    api
      .share(msgs)
      .then((res) => {
        if (!res) return;
        showModal({
          title: Locale.Export.Share,
          children: [
            <input
              type="text"
              value={res}
              key="input"
              style={{
                width: "100%",
                maxWidth: "unset",
              }}
              readOnly
              onClick={(e) => e.currentTarget.select()}
            ></input>,
          ],
          actions: [
            <IconButton
              icon={<CopyIcon />}
              text={Locale.Chat.Actions.Copy}
              key="copy"
              onClick={() => copyToClipboard(res)}
            />,
          ],
        });
        setTimeout(() => {
          window.open(res, "_blank");
        }, 800);
      })
      .catch((e) => {
        console.error("[Share]", e);
        showToast(prettyObject(e));
      })
      .finally(() => setLoading(false));
  };

  const share = async () => {
    if (props.messages?.length) {
      setLoading(true);
      setShouldExport(true);
    }
  };

  return (
    <>
      <div className={styles["preview-actions"]}>
        {props.showCopy && (
          <IconButton
            text={Locale.Export.Copy}
            bordered
            shadow
            icon={<CopyIcon />}
            onClick={props.copy}
          ></IconButton>
        )}
        <IconButton
          text={Locale.Export.Download}
          bordered
          shadow
          icon={<DownloadIcon />}
          onClick={props.download}
        ></IconButton>
        <IconButton
          text={Locale.Export.Share}
          bordered
          shadow
          icon={loading ? <LoadingIcon /> : <ShareIcon />}
          onClick={share}
        ></IconButton>
      </div>
      <div
        style={{
          position: "fixed",
          right: "200vw",
          pointerEvents: "none",
        }}
      >
        {shouldExport && (
          <RenderExport
            messages={props.messages ?? []}
            onRender={onRenderMsgs}
          />
        )}
      </div>
    </>
  );
}

function ExportAvatar(props: { avatar: string }) {
  if (props.avatar === DEFAULT_MASK_AVATAR) {
    return (
<<<<<<< HEAD
      <NextImage
        src={ChatBotIcon.src}
=======
      <img
        src={BotIcon.src}
>>>>>>> f21f9221
        width={30}
        height={30}
        alt="bot"
        className="user-avatar"
      />
    );
  }

  return <Avatar avatar={props.avatar} />;
}

export function ImagePreviewer(props: {
  messages: ChatMessage[];
  topic: string;
}) {
  const chatStore = useChatStore();
  const websiteConfigStore = useWebsiteConfigStore();
  const session = chatStore.currentSession();
  const mask = session.mask;
  const config = useAppConfig();

  const previewRef = useRef<HTMLDivElement>(null);

  const copy = () => {
    showToast(Locale.Export.Image.Toast);
    const dom = previewRef.current;
    if (!dom) return;
    toBlob(dom).then((blob) => {
      if (!blob) return;
      try {
        navigator.clipboard
          .write([
            new ClipboardItem({
              "image/png": blob,
            }),
          ])
          .then(() => {
            showToast(Locale.Copy.Success);
<<<<<<< HEAD
          })
          .catch((e) => {
            console.error(e);
=======
            refreshPreview();
>>>>>>> f21f9221
          });
      } catch (e) {
        console.error("[Copy Image] ", e);
        showToast(Locale.Copy.Failed);
      }
    });
  };

  const isMobile = useMobileScreen();

  const download = async () => {
    showToast(Locale.Export.Image.Toast);
    const dom = previewRef.current;
    if (!dom) return;
  
    const isApp = getClientConfig()?.isApp;
  
    try {
      const blob = await toPng(dom);
      if (!blob) return;
  
      if (isMobile || (isApp && window.__TAURI__)) {
        if (isApp && window.__TAURI__) {
          const result = await window.__TAURI__.dialog.save({
            defaultPath: `${props.topic}.png`,
            filters: [
              {
                name: "PNG Files",
                extensions: ["png"],
              },
              {
                name: "All Files",
                extensions: ["*"],
              },
            ],
          });
  
          if (result !== null) {
            const response = await fetch(blob);
            const buffer = await response.arrayBuffer();
            const uint8Array = new Uint8Array(buffer);
            await window.__TAURI__.fs.writeBinaryFile(result, uint8Array);
            showToast(Locale.Download.Success);
          } else {
            showToast(Locale.Download.Failed);
          }
        } else {
          showImageModal(blob);
        }
      } else {
        const link = document.createElement("a");
        link.download = `${props.topic}.png`;
        link.href = blob;
        link.click();
        refreshPreview();
      }
    } catch (error) {
      showToast(Locale.Download.Failed);
    }
  };

  const refreshPreview = () => {
    const dom = previewRef.current;
    if (dom) {
      dom.innerHTML = dom.innerHTML; // Refresh the content of the preview by resetting its HTML for fix a bug glitching
    }
  };

  const { logoUrl } = useWebsiteConfigStore();

  return (
    <div className={styles["image-previewer"]}>
      <PreviewActions
        copy={copy}
        download={download}
        showCopy={!isMobile}
        messages={props.messages}
      />
      <div
        className={`${styles["preview-body"]} ${styles["default-theme"]}`}
        ref={previewRef}
      >
        <div className={styles["chat-info"]}>
          <div className={styles["logo"] + " no-dark"}>
            <NextImage
              src={logoUrl || ChatBotIcon.src}
              alt="logo"
              width={44}
              height={44}
            />
          </div>

          <div style={{ zIndex: 1 }}>
            <div className={styles["main-title"]}>
              {websiteConfigStore.title || "AI Chat"}
            </div>
            <div
              className={styles["sub-title"]}
              dangerouslySetInnerHTML={{
                __html:
                  websiteConfigStore.subTitle ||
                  "github.com/Nanjiren01/AIChatWeb",
              }}
            ></div>
            <div className={styles["icons"]}>
              <ExportAvatar avatar={config.avatar} />
              <span className={styles["icon-space"]}>&</span>
              <ExportAvatar avatar={mask.avatar} />
            </div>
          </div>
          <div>
            <div className={styles["chat-info-item"]}>
              {Locale.Exporter.Model}: {mask.modelConfig.model}
            </div>
            <div className={styles["chat-info-item"]}>
              {Locale.Exporter.Messages}: {props.messages.length}
            </div>
            <div className={styles["chat-info-item"]}>
              {Locale.Exporter.Topic}: {session.topic}
            </div>
            <div className={styles["chat-info-item"]}>
              {Locale.Exporter.Time}:{" "}
              {new Date(
                props.messages.at(-1)?.date ?? Date.now(),
              ).toLocaleString()}
            </div>
          </div>
        </div>
        {props.messages.map((m, i) => {
          return (
            <div
              className={styles["message"] + " " + styles["message-" + m.role]}
              key={i}
            >
              <div className={styles["avatar"]}>
                <ExportAvatar
                  avatar={m.role === "user" ? config.avatar : mask.avatar}
                />
              </div>

              <div className={styles["body"]}>
                <Markdown
                  content={m.content}
                  fontSize={config.fontSize}
                  defaultShow
                />
              </div>
            </div>
          );
        })}
      </div>
    </div>
  );
}

export function MarkdownPreviewer(props: {
  messages: ChatMessage[];
  topic: string;
}) {
  const mdText =
    `# ${props.topic}\n\n` +
    props.messages
      .map((m) => {
        return m.role === "user"
          ? `## ${Locale.Export.MessageFromYou}:\n${m.content}`
          : `## ${Locale.Export.MessageFromChatGPT}:\n${m.content.trim()}`;
      })
      .join("\n\n");

  const copy = () => {
    copyToClipboard(mdText);
  };
  const download = () => {
    downloadAs(mdText, `${props.topic}.md`);
  };
  return (
    <>
      <PreviewActions
        copy={copy}
        download={download}
        showCopy={true}
        messages={props.messages}
      />
      <div className="markdown-body">
        <pre className={styles["export-content"]}>{mdText}</pre>
      </div>
    </>
  );
}

// modified by BackTrackZ now it's looks better

export function JsonPreviewer(props: {
  messages: ChatMessage[];
  topic: string;
}) {
  const msgs = {
    messages: [
      {
        role: "system",
        content: `${Locale.FineTuned.Sysmessage} ${props.topic}`,
      },
      ...props.messages.map((m) => ({
        role: m.role,
        content: m.content,
      })),
    ],
  };
  const mdText = "```json\n" + JSON.stringify(msgs, null, 2) + "\n```";
  const minifiedJson = JSON.stringify(msgs);

  const copy = () => {
    copyToClipboard(minifiedJson);
  };
  const download = () => {
    downloadAs(JSON.stringify(msgs), `${props.topic}.json`);
  };

  return (
    <>
      <PreviewActions
        copy={copy}
        download={download}
        showCopy={false}
        messages={props.messages}
      />
      <div className="markdown-body" onClick={copy}>
        <Markdown content={mdText} />
      </div>
    </>
  );
}<|MERGE_RESOLUTION|>--- conflicted
+++ resolved
@@ -1,14 +1,10 @@
-<<<<<<< HEAD
+/* eslint-disable @next/next/no-img-element */
 import {
   ChatMessage,
   useAppConfig,
   useChatStore,
   useWebsiteConfigStore,
 } from "../store";
-=======
-/* eslint-disable @next/next/no-img-element */
-import { ChatMessage, useAppConfig, useChatStore } from "../store";
->>>>>>> f21f9221
 import Locale from "../locales";
 import styles from "./exporter.module.scss";
 import {
@@ -393,13 +389,8 @@
 function ExportAvatar(props: { avatar: string }) {
   if (props.avatar === DEFAULT_MASK_AVATAR) {
     return (
-<<<<<<< HEAD
-      <NextImage
+      <img
         src={ChatBotIcon.src}
-=======
-      <img
-        src={BotIcon.src}
->>>>>>> f21f9221
         width={30}
         height={30}
         alt="bot"
@@ -438,13 +429,10 @@
           ])
           .then(() => {
             showToast(Locale.Copy.Success);
-<<<<<<< HEAD
+            refreshPreview();
           })
           .catch((e) => {
             console.error(e);
-=======
-            refreshPreview();
->>>>>>> f21f9221
           });
       } catch (e) {
         console.error("[Copy Image] ", e);
@@ -459,13 +447,13 @@
     showToast(Locale.Export.Image.Toast);
     const dom = previewRef.current;
     if (!dom) return;
-  
+
     const isApp = getClientConfig()?.isApp;
-  
+
     try {
       const blob = await toPng(dom);
       if (!blob) return;
-  
+
       if (isMobile || (isApp && window.__TAURI__)) {
         if (isApp && window.__TAURI__) {
           const result = await window.__TAURI__.dialog.save({
@@ -481,7 +469,7 @@
               },
             ],
           });
-  
+
           if (result !== null) {
             const response = await fetch(blob);
             const buffer = await response.arrayBuffer();
