/* eslint-disable @next/next/no-page-custom-font */
import "./styles/globals.scss";
import "./styles/markdown.scss";
import "./styles/highlight.scss";
import { getClientConfig } from "./config/client";
import { type Metadata } from "next";

<<<<<<< HEAD
export const metadata = {
  title: "AI Chat Web",
  description: "Your personal AI Chat Bot.",
=======
export const metadata: Metadata = {
  title: "ChatGPT Next Web",
  description: "Your personal ChatGPT Chat Bot.",
>>>>>>> f21f9221
  viewport: {
    width: "device-width",
    initialScale: 1,
    maximumScale: 1,
  },
  themeColor: [
    { media: "(prefers-color-scheme: light)", color: "#fafafa" },
    { media: "(prefers-color-scheme: dark)", color: "#151515" },
  ],
  appleWebApp: {
    title: "AI Chat Web",
    statusBarStyle: "default",
  },
};

export default function RootLayout({
  children,
}: {
  children: React.ReactNode;
}) {
  return (
    <html lang="en">
      <head>
        <meta name="config" content={JSON.stringify(getClientConfig())} />
        <link rel="manifest" href="/site.webmanifest"></link>
        <script src="/serviceWorkerRegister.js" defer></script>
      </head>
      <body>{children}</body>
    </html>
  );
}<|MERGE_RESOLUTION|>--- conflicted
+++ resolved
@@ -5,15 +5,9 @@
 import { getClientConfig } from "./config/client";
 import { type Metadata } from "next";
 
-<<<<<<< HEAD
-export const metadata = {
+export const metadata: Metadata = {
   title: "AI Chat Web",
   description: "Your personal AI Chat Bot.",
-=======
-export const metadata: Metadata = {
-  title: "ChatGPT Next Web",
-  description: "Your personal ChatGPT Chat Bot.",
->>>>>>> f21f9221
   viewport: {
     width: "device-width",
     initialScale: 1,
