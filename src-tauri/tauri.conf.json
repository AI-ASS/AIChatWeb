{
  "$schema": "../node_modules/@tauri-apps/cli/schema.json",
  "build": {
    "beforeBuildCommand": "yarn export",
    "beforeDevCommand": "yarn export:dev",
    "devPath": "http://localhost:3000",
    "distDir": "../out",
    "withGlobalTauri": true
  },
  "package": {
<<<<<<< HEAD
    "productName": "AIChatWeb App",
    "version": "0.5.0"
=======
    "productName": "ChatGPT Next Web",
    "version": "2.9.9"
>>>>>>> f21f9221
  },
  "tauri": {
    "allowlist": {
      "all": false,
      "shell": {
        "all": false,
        "open": true
      },
      "http": {
        "all": true,
        "request": true,
        "scope":["http://**", "https://**"]
      },
      "dialog": {
        "all": true,
        "ask": true,
        "confirm": true,
        "message": true,
        "open": true,
        "save": true
      },
      "clipboard": {
        "all": true,
        "writeText": true,
        "readText": true
      },
      "window": {
        "all": false,
        "close": true,
        "hide": true,
        "maximize": true,
        "minimize": true,
        "setIcon": true,
        "setIgnoreCursorEvents": true,
        "setResizable": true,
        "show": true,
        "startDragging": true,
        "unmaximize": true,
        "unminimize": true
      },
      "fs": {
        "all": true
      },
      "notification": {
        "all": true
      }
    },
    "bundle": {
      "active": true,
      "category": "DeveloperTool",
      "copyright": "2023, Nanjiren01 All Rights Reserved.",
      "deb": {
        "depends": []
      },
      "externalBin": [],
      "icon": [
        "icons/32x32.png",
        "icons/128x128.png",
        "icons/128x128@2x.png",
        "icons/icon.icns",
        "icons/icon.ico"
      ],
      "identifier": "com.nanjiren01.aichat.web",
      "longDescription": "AIChatWeb is a cross-platform AI Chat client, including Web/Win/Linux/OSX/PWA.",
      "macOS": {
        "entitlements": null,
        "exceptionDomain": "",
        "frameworks": [],
        "providerShortName": null,
        "signingIdentity": null
      },
      "resources": [],
      "shortDescription": "AIChatWeb App",
      "targets": "all",
      "windows": {
        "certificateThumbprint": null,
        "digestAlgorithm": "sha256",
        "timestampUrl": ""
      }
    },
    "security": {
      "csp": null
    },
    "updater": {
      "active": true,
      "endpoints": [
        "https://github.com/Nanjiren01/AIChatWeb/releases/latest/download/latest.json"
      ],
      "dialog": false,
      "windows": {
        "installMode": "passive"
      },
      "pubkey": "dW50cnVzdGVkIGNvbW1lbnQ6IG1pbmlzaWduIHB1YmxpYyBrZXk6IEQ4RjEzQjVCQ0YxMDFFNjQKUldSa0hoRFBXenZ4MkJiaHg0eWFlN3VOWlNZaTRENFhGdmlkS0h1Uk5KeWwwVnlwdFdMMll0MnUK"
    },
    "windows": [
      {
        "fullscreen": false,
        "height": 600,
        "resizable": true,
        "title": "AIChatWeb App",
        "width": 960,
        "hiddenTitle": true,
        "titleBarStyle": "Overlay"
      }
    ]
  }
}<|MERGE_RESOLUTION|>--- conflicted
+++ resolved
@@ -8,13 +8,8 @@
     "withGlobalTauri": true
   },
   "package": {
-<<<<<<< HEAD
     "productName": "AIChatWeb App",
-    "version": "0.5.0"
-=======
-    "productName": "ChatGPT Next Web",
-    "version": "2.9.9"
->>>>>>> f21f9221
+    "version": "0.11.0"
   },
   "tauri": {
     "allowlist": {
